--- conflicted
+++ resolved
@@ -4,11 +4,7 @@
 
 [project]
 name = "gamspy"
-<<<<<<< HEAD
 version = "0.11.0"
-=======
-version = "0.10.5"
->>>>>>> 02a70169
 authors = [
   { name = "GAMS Development Corporation", email = "support@gams.com" },
 ]
@@ -69,6 +65,17 @@
   "pyodbc >= 5.0.1",
   "python-dotenv >= 1.0.0",
 ]
+doc = [
+  "sphinx==7.1.2",
+  "numpydoc==1.5.0",
+  "nbsphinx==0.9.3",
+  "sphinx_copybutton==0.5.2",
+  "IPython=8.18.1",
+  "ipykernel=6.27.1",
+  "matplotlib==3.7.3",
+  "sphinx_design==0.5.0",
+  "pydata_sphinx_theme==0.14.1",
+]
 
 [project.scripts]
 gamspy = "gamspy._cli.cmdline:main"
