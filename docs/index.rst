--- conflicted
+++ resolved
@@ -97,13 +97,8 @@
         GAMSPy Examples
         ^^^
 
-<<<<<<< HEAD
-        GAMSPy comes with a command line interface to install solvers, licenses, and much more.
-        The CLI reference contains descriptions of possible command-line arguments for GAMSPy CLI.
-=======
-        There are over hundred examples in our GAMSPy examples repository which shows 
+        There are over hundred examples in our GAMSPy examples repository which show 
         how to develop models with GAMSPy.
->>>>>>> f99164f2
 
         +++
 
