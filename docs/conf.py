--- conflicted
+++ resolved
@@ -2,6 +2,8 @@
 #
 # For the full list of built-in configuration values, see the documentation:
 # https://www.sphinx-doc.org/en/master/usage/configuration.html
+from __future__ import annotations
+
 import os
 import sys
 
@@ -14,11 +16,7 @@
 project = "GAMSpy"
 copyright = "2023, GAMS Development Corporation"
 author = "GAMS"
-<<<<<<< HEAD
 release = "0.11.0"
-=======
-release = "0.10.5"
->>>>>>> 02a70169
 
 # -- General configuration ---------------------------------------------------
 # https://www.sphinx-doc.org/en/master/usage/configuration.html#general-configuration
