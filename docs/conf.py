# Configuration file for the Sphinx documentation builder.
#
# For the full list of built-in configuration values, see the documentation:
# https://www.sphinx-doc.org/en/master/usage/configuration.html
import os
import sys
sys.path.insert(0, os.path.abspath('../src'))


# -- Project information -----------------------------------------------------
# https://www.sphinx-doc.org/en/master/usage/configuration.html#project-information

<<<<<<< HEAD
project = "GAMSpy"
copyright = "2023, GAMS Development Corporation"
author = "GAMS"
release = "0.1.0"
=======
project = "GAMSPy"
copyright = "2023, GAMS Development Corporation"
author = "GAMS Development Corporation"
release = "0.9.0"
>>>>>>> dff0b773

# -- General configuration ---------------------------------------------------
# https://www.sphinx-doc.org/en/master/usage/configuration.html#general-configuration

extensions = [
    "sphinx.ext.autodoc",
    "sphinx.ext.doctest",
    "sphinx.ext.duration",
    "sphinx.ext.autosummary",
    "sphinx.ext.intersphinx",
    "sphinx.ext.mathjax",
    "sphinx.ext.todo",
    "sphinx.ext.viewcode",
    "sphinx.ext.coverage",
    "sphinx.ext.graphviz",
    "sphinx.ext.ifconfig",
    "sphinx_design",
    "sphinx_copybutton",
    "nbsphinx",
    "numpydoc",
    "matplotlib.sphinxext.plot_directive",
    "IPython.sphinxext.ipython_console_highlighting",
    "IPython.sphinxext.ipython_directive",
<<<<<<< HEAD
    "sphinx.ext.mathjax",
    "sphinx_design",
    "sphinx_copybutton",
    "sphinx.ext.napoleon",
=======
>>>>>>> dff0b773
]

templates_path = ["_templates"]
exclude_patterns = ["_build", "Thumbs.db", ".DS_Store"]
<<<<<<< HEAD
autosummary_generate = True
=======

intersphinx_mapping = {
    "python": ("https://docs.python.org/3/", None),
    "sphinx": ("https://www.sphinx-doc.org/en/master/", None),
}
>>>>>>> dff0b773

# -- Options for HTML output -------------------------------------------------
# https://www.sphinx-doc.org/en/master/usage/configuration.html#options-for-html-output

html_theme = "sphinx_rtd_theme"
html_static_path = ["_static"]
html_show_sourcelink = False
html_theme_options = {
    "icon_links": [
        {
            "name": "GitHub",
            "url": "https://github.com/GAMS-dev",
            "icon": "fa-brands fa-square-github",
            "type": "fontawesome",
        },
        {
            "name": "Twitter",
            "url": "https://twitter.com/GamsSoftware",
            "icon": "fa-brands fa-square-twitter",
        },
    ],
    "logo": {
        "image_light": "_static/logo.png",
        "image_dark": "_static/logo.png",
    },
<<<<<<< HEAD
    "show_nav_level": 2,
}
=======
}

epub_show_urls = "footnote"
todo_include_todos = True
autosummary_generate = True
>>>>>>> dff0b773
<|MERGE_RESOLUTION|>--- conflicted
+++ resolved
@@ -10,17 +10,10 @@
 # -- Project information -----------------------------------------------------
 # https://www.sphinx-doc.org/en/master/usage/configuration.html#project-information
 
-<<<<<<< HEAD
 project = "GAMSpy"
 copyright = "2023, GAMS Development Corporation"
 author = "GAMS"
-release = "0.1.0"
-=======
-project = "GAMSPy"
-copyright = "2023, GAMS Development Corporation"
-author = "GAMS Development Corporation"
 release = "0.9.0"
->>>>>>> dff0b773
 
 # -- General configuration ---------------------------------------------------
 # https://www.sphinx-doc.org/en/master/usage/configuration.html#general-configuration
@@ -44,26 +37,15 @@
     "matplotlib.sphinxext.plot_directive",
     "IPython.sphinxext.ipython_console_highlighting",
     "IPython.sphinxext.ipython_directive",
-<<<<<<< HEAD
     "sphinx.ext.mathjax",
     "sphinx_design",
     "sphinx_copybutton",
     "sphinx.ext.napoleon",
-=======
->>>>>>> dff0b773
 ]
 
 templates_path = ["_templates"]
 exclude_patterns = ["_build", "Thumbs.db", ".DS_Store"]
-<<<<<<< HEAD
 autosummary_generate = True
-=======
-
-intersphinx_mapping = {
-    "python": ("https://docs.python.org/3/", None),
-    "sphinx": ("https://www.sphinx-doc.org/en/master/", None),
-}
->>>>>>> dff0b773
 
 # -- Options for HTML output -------------------------------------------------
 # https://www.sphinx-doc.org/en/master/usage/configuration.html#options-for-html-output
@@ -89,13 +71,5 @@
         "image_light": "_static/logo.png",
         "image_dark": "_static/logo.png",
     },
-<<<<<<< HEAD
     "show_nav_level": 2,
-}
-=======
-}
-
-epub_show_urls = "footnote"
-todo_include_todos = True
-autosummary_generate = True
->>>>>>> dff0b773
+}