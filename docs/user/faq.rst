--- conflicted
+++ resolved
@@ -4,15 +4,9 @@
 Frequently Asked Questions
 ****************************
 
-<<<<<<< HEAD
 Which solvers does GAMSPy support?
------------------------------------
-At the moment, GAMSPy supports 21 solvers:
-=======
-Which solvers GAMSPy support?
 -----------------------------
 At the moment, GAMSPy supports 29 solvers:
->>>>>>> 9a68fcab
 
 - CONOPT
 - CONVERT
