********
Advanced
********

These documents clarify concepts, design decisions, and technical
constraints in GAMSPy. This is a great place to understand the
fundamental GAMSPy ideas and philosophy. 

.. toctree::
   :maxdepth: 1

   ./indexing
   ./card_ord
   ./lag_lead
   ./number
   ./assignments
   ./special_features
   ./debugging
<<<<<<< HEAD
   ./miro
=======
   ./model_instance
>>>>>>> e15d3538
<|MERGE_RESOLUTION|>--- conflicted
+++ resolved
@@ -16,8 +16,5 @@
    ./assignments
    ./special_features
    ./debugging
-<<<<<<< HEAD
    ./miro
-=======
-   ./model_instance
->>>>>>> e15d3538
+   ./model_instance