from __future__ import annotations

import logging
import os
from pathlib import Path
<<<<<<< HEAD
from typing import Literal, Optional, TYPE_CHECKING, Union

from gams import GamsOptions
from gams import GamsWorkspace
from gams import SymbolUpdateType
=======
from typing import TYPE_CHECKING, Any, Literal, Optional

from gams import GamsOptions, GamsWorkspace, SymbolUpdateType
>>>>>>> f4492d58
from pydantic import BaseModel

from gamspy.exceptions import ValidationError

logger = logging.getLogger("Options")
logger.setLevel(logging.INFO)

formatter = logging.Formatter("[%(name)s - %(levelname)s] %(message)s")
handler = logging.StreamHandler()
handler.setFormatter(formatter)
handler.setLevel(logging.INFO)
logger.addHandler(handler)

if TYPE_CHECKING:
    from gamspy._model import Problem

multi_solve_map = {"replace": 0, "merge": 1, "clear": 2}

# GAMSPy to GAMS Control mapping
option_map = {
    "cns": "cns",
    "dnlp": "dnlp",
    "emp": "emp",
    "lp": "lp",
    "mcp": "mcp",
    "minlp": "minlp",
    "mip": "mip",
    "miqcp": "miqcp",
    "mpec": "mpec",
    "nlp": "nlp",
    "qcp": "qcp",
    "rminlp": "rminlp",
    "rmip": "rmip",
    "rmiqcp": "rmiqcp",
    "rmpec": "rmpec",
    "allow_suffix_in_equation": "suffixalgebravars",
    "allow_suffix_in_limited_variables": "suffixdlvars",
    "basis_detection_threshold": "bratio",
    "compile_error_limit": "cerr",
    "domain_violation_limit": "domlim",
    "job_time_limit": "etlim",
    "job_heap_limit": "heaplimit",
    "hold_fixed_variables": "holdfixed",
    "integer_variable_upper_bound": "intvarup",
    "iteration_limit": "iterlim",
    "keep_temporary_files": "keep",
    "listing_file": "output",
    "log_file": "_logfile",
    "variable_listing_limit": "limcol",
    "equation_listing_limit": "limrow",
    "node_limit": "nodlim",
    "absolute_optimality_gap": "optca",
    "relative_optimality_gap": "optcr",
    "profile": "profile",
    "profile_tolerance": "profiletol",
    "time_limit": "reslim",
    "savepoint": "savepoint",
    "seed": "seed",
    "report_solution": "solprint",
    "show_os_memory": "showosmemory",
    "solver_link_type": "solvelink",
    "merge_strategy": "solveopt",
    "step_summary": "stepsum",
    "suppress_compiler_listing": "suppress",
    "report_solver_status": "sysout",
    "threads": "threads",
    "write_listing_file": "_writeoutput",
    "zero_rounding_threshold": "zerores",
    "report_underflow": "zeroresrep",
}


class Options(BaseModel):
    cns: Optional[str] = None
    dnlp: Optional[str] = None
    emp: Optional[str] = None
    lp: Optional[str] = None
    mcp: Optional[str] = None
    minlp: Optional[str] = None
    mip: Optional[str] = None
    miqcp: Optional[str] = None
    mpec: Optional[str] = None
    nlp: Optional[str] = None
    qcp: Optional[str] = None
    rminlp: Optional[str] = None
    rmip: Optional[str] = None
    rmiqcp: Optional[str] = None
    rmpec: Optional[str] = None
    allow_suffix_in_equation: Optional[bool] = None
    allow_suffix_in_limited_variables: Optional[bool] = None
    basis_detection_threshold: Optional[float] = None
    compile_error_limit: int = 1
    domain_violation_limit: Optional[int] = None
    job_time_limit: Optional[float] = None
    job_heap_limit: Optional[float] = None
    hold_fixed_variables: Optional[bool] = None
    integer_variable_upper_bound: Optional[int] = None
    iteration_limit: Optional[int] = None
    keep_temporary_files: bool = False
    listing_file: Optional[str] = None
    log_file: Optional[str] = None
    variable_listing_limit: Optional[int] = None
    equation_listing_limit: Optional[int] = None
    node_limit: Optional[int] = None
    absolute_optimality_gap: Optional[float] = None
    relative_optimality_gap: Optional[float] = None
    profile: Optional[int] = None
    profile_tolerance: Optional[float] = None
    redirect_log_to_stdout: Optional[bool] = False
    time_limit: Optional[float] = None
    savepoint: Optional[Literal[0, 1, 2, 3, 4]] = None
    seed: Optional[int] = None
    report_solution: Literal[0, 1, 2] = 2
    show_os_memory: Literal[0, 1, 2] = 0
    solver_link_type: Optional[Literal[0, 1, 2, 3, 4, 5, 6, 7]] = None
    merge_strategy: Optional[Literal["replace", "merge", "clear"]] = None
    step_summary: Optional[bool] = None
    suppress_compiler_listing: bool = False
    report_solver_status: Optional[bool] = None
    threads: Optional[int] = None
    write_listing_file: bool = True
    zero_rounding_threshold: Optional[float] = None
    report_underflow: Optional[bool] = None

    def _get_gams_compatible_options(self) -> dict:
        gamspy_options = self.model_dump(exclude_none=True)
        if "allow_suffix_in_equation" in gamspy_options:
            allows_suffix = gamspy_options["allow_suffix_in_equation"]
            gamspy_options["allow_suffix_in_equation"] = (
                "on" if allows_suffix else "off"
            )

        if "allow_suffix_in_limited_variables" in gamspy_options:
            allows_suffix = gamspy_options["allow_suffix_in_limited_variables"]
            gamspy_options["allow_suffix_in_limited_variables"] = (
                "on" if allows_suffix else "off"
            )

        if "merge_strategy" in gamspy_options:
            strategy = gamspy_options["merge_strategy"]
            gamspy_options["merge_strategy"] = multi_solve_map[strategy]

        if "listing_file" in gamspy_options:
            os.makedirs(
                Path(gamspy_options["listing_file"]).parent.absolute(),
                exist_ok=True,
            )
            if not os.path.isabs(gamspy_options["listing_file"]):
                gamspy_options["listing_file"] = os.path.abspath(
                    gamspy_options["listing_file"]
                )

        if "log_file" in gamspy_options:
            os.makedirs(
                Path(gamspy_options["log_file"]).parent.absolute(),
                exist_ok=True,
            )
            if not os.path.isabs(gamspy_options["log_file"]):
                gamspy_options["log_file"] = os.path.abspath(
                    gamspy_options["log_file"]
                )

        gams_options = {
            option_map[key]: value
            for key, value in gamspy_options.items()
            if key in option_map
        }

        gams_options["previouswork"] = (
            1  # # In case GAMS version differs on backend
        )
        gams_options["traceopt"] = 3

        if self.log_file:
            if self.redirect_log_to_stdout:
                gams_options["_logoption"] = 4
            else:
                gams_options["_logoption"] = 2
        else:
            if self.redirect_log_to_stdout:
                gams_options["_logoption"] = 3
            else:
                gams_options["_logoption"] = 0

        return gams_options

    def _set_extra_options(
        self,
        working_directory: str,
        solver: str | None,
        solver_options: dict | None,
    ):
        extra_options: dict[str, Any] = {}

        if solver is not None:
            extra_options["solver"] = solver

        if solver_options:
            if solver is None:
                raise ValidationError(
                    "You need to provide a 'solver' to apply solver options."
                )

            solver_file_name = os.path.join(
                working_directory, f"{solver.lower()}.123"
            )

            with open(solver_file_name, "w", encoding="utf-8") as solver_file:
                for key, value in solver_options.items():
                    solver_file.write(f"{key} {value}\n")

            extra_options["optfile"] = 123

        self._extra_options = extra_options

    def _get_gams_options(
        self, workspace: GamsWorkspace, problem: Problem | None = None
    ) -> GamsOptions:
        gams_options = GamsOptions(workspace)

        if hasattr(self, "_extra_options") and "solver" in self._extra_options:
            solver = self._extra_options["solver"]
            gams_options.all_model_types = solver
            if problem is not None and solver.lower() != getattr(gams_options, str(problem).lower()).lower():
                raise ValidationError(
                    f"Given solver `{solver}` is not capable of solving given"
                    f" problem type `{problem}`. See capability matrix "
                    "(https://www.gams.com/latest/docs/S_MAIN.html#SOLVERS_MODEL_TYPES)"
                    " to choose a suitable solver"
                )

        if (
            hasattr(self, "_extra_options")
            and "optfile" in self._extra_options
        ):
            gams_options.optfile = self._extra_options["optfile"]

        gams_options_dict = self._get_gams_compatible_options()
        for key, value in gams_options_dict.items():
            setattr(gams_options, key, value)

        return gams_options


update_type_map = {
    "0": SymbolUpdateType.Zero,
    "base_case": SymbolUpdateType.BaseCase,
    "accumulate": SymbolUpdateType.Accumulate,
    "inherit": SymbolUpdateType._Inherit,
}


class ModelInstanceOptions(BaseModel):
    solver: Optional[str] = None
    opt_file: int = -1
    no_match_limit: int = 0
    debug: bool = False
    update_type: Literal["0", "base_case", "accumulate", "inherit"] = (
        "base_case"
    )

    def items(self):
        dictionary = self.model_dump()
        dictionary["update_type"] = update_type_map[dictionary["update_type"]]

        return dictionary<|MERGE_RESOLUTION|>--- conflicted
+++ resolved
@@ -3,17 +3,9 @@
 import logging
 import os
 from pathlib import Path
-<<<<<<< HEAD
-from typing import Literal, Optional, TYPE_CHECKING, Union
-
-from gams import GamsOptions
-from gams import GamsWorkspace
-from gams import SymbolUpdateType
-=======
 from typing import TYPE_CHECKING, Any, Literal, Optional
 
 from gams import GamsOptions, GamsWorkspace, SymbolUpdateType
->>>>>>> f4492d58
 from pydantic import BaseModel
 
 from gamspy.exceptions import ValidationError
