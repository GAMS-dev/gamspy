--- conflicted
+++ resolved
@@ -3,22 +3,14 @@
 import io
 import os
 from pathlib import Path
-<<<<<<< HEAD
 from typing import TYPE_CHECKING, Literal, Optional
 
 from gams import SymbolUpdateType
-=======
-import tempfile
-from typing import TYPE_CHECKING, Literal, Optional
-
-from gams import SymbolUpdateType, GamsOptions
->>>>>>> f239b7e8
 from pydantic import BaseModel
 
 from gamspy.exceptions import ValidationError
 
 if TYPE_CHECKING:
-    from gams import GamsWorkspace
     from gamspy._model import Problem
 
 multi_solve_map = {"replace": 0, "merge": 1, "clear": 2}
@@ -229,33 +221,14 @@
 
         if hasattr(self, "_solver_options_file"):
             all_options["optfile"] = self._solver_options_file
-<<<<<<< HEAD
 
         # Extra options
-        all_options.update(**self._extra_options)
+        if hasattr(self, "_extra_options") and self._extra_options:
+            all_options.update(**self._extra_options)
 
         # User options
         user_options = self._get_gams_compatible_options(output)
         all_options.update(**user_options)
-=======
-
-        # Extra options
-        if hasattr(self, "_extra_options") and self._extra_options:
-            all_options.update(**self._extra_options)
-
-        # User options
-        user_options = self._get_gams_compatible_options(output)
-        all_options.update(**user_options)
-
-        # Generate pf file
-        with open(pf_file, "w") as file:
-            file.write("\n".join([f"{key} = {value}" for key, value in all_options.items()]))
-
-    def _get_gams_options(self, workspace: GamsWorkspace, output: io.TextIOWrapper | None = None) -> GamsOptions:
-        temp_path = os.path.join(workspace.working_directory, "dummy.pf")
-        self.export(temp_path, output)
-        gams_options = GamsOptions(workspace, opt_file=temp_path)
->>>>>>> f239b7e8
 
         # Generate pf file
         with open(pf_file, "w") as file:
