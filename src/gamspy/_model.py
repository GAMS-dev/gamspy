--- conflicted
+++ resolved
@@ -503,18 +503,13 @@
                 status = SolveStatus(data)
                 setattr(self, python_attr, status)
 
-<<<<<<< HEAD
-                if status != SolveStatus.NormalCompletion:
-                    raise GamspyException(
-=======
                 if status in INTERRUPT_STATUS:
                     logger.warn(
                         f"The solve was interrupted! Solve status: {status.name}. "
                         "For further information, see https://www.gams.com/latest/docs/UG_GAMSOutput.html#UG_GAMSOutput_SolverStatus."
                     )
                 elif status in ERROR_STATUS:
-                    raise GamsExceptionExecution(
->>>>>>> 10098a0b
+                    raise GamspyException(
                         f"The model ({self.name}) was not solved successfully!"
                         f" Solve status: {status.name}. "
                         "For further information, see https://www.gams.com/latest/docs/UG_GAMSOutput.html#UG_GAMSOutput_SolverStatus",
