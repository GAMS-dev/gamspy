from __future__ import annotations

import io
import logging
import os
import platform
import signal
import uuid
from enum import Enum
from typing import TYPE_CHECKING

import gamspy as gp
import gamspy._algebra.expression as expression
import gamspy._algebra.operation as operation
import gamspy._symbols.implicits as implicits
import gamspy._validation as validation
import gamspy.utils as utils
from gamspy._backend.backend import backend_factory
from gamspy._model_instance import ModelInstance
from gamspy.exceptions import GamspyException, ValidationError

if TYPE_CHECKING:
    from typing import Iterable, Literal

    import pandas as pd

    from gamspy import Container, Equation, Parameter, Variable
    from gamspy._algebra.expression import Expression
    from gamspy._algebra.operation import Operation
    from gamspy._backend.engine import EngineClient
    from gamspy._backend.neos import NeosClient
    from gamspy._options import ModelInstanceOptions, Options
    from gamspy._symbols.implicits import ImplicitParameter

IS_MIRO_INIT = os.getenv("MIRO", False)
logger = logging.getLogger("MODEL")
logger.setLevel(logging.INFO)
stream_handler = logging.StreamHandler()
stream_handler.setLevel(logging.INFO)
formatter = logging.Formatter("[%(name)s - %(levelname)s] %(message)s")
stream_handler.setFormatter(formatter)
logger.addHandler(stream_handler)


class Problem(Enum):
    """An enumeration for problem all problem types"""

    LP = "LP"
    NLP = "NLP"
    QCP = "QCP"
    DNLP = "DNLP"
    MIP = "MIP"
    RMIP = "RMIP"
    MINLP = "MINLP"
    RMINLP = "RMINLP"
    MIQCP = "MIQCP"
    RMIQCP = "RMIQCP"
    MCP = "MCP"
    CNS = "CNS"
    MPEC = "MPEC"
    RMPEC = "RMPEC"
    EMP = "EMP"
    MPSGE = "MPSGE"

    @classmethod
    def values(cls):
        """Convenience function to return all values of enum"""
        return list(cls._value2member_map_.keys())

    def __str__(self) -> str:
        return self.value


class Sense(Enum):
    """An enumeration for sense types"""

    MIN = "MIN"
    MAX = "MAX"
    FEASIBILITY = "FEASIBILITY"

    @classmethod
    def values(cls):
        """Convenience function to return all values of enum"""
        return list(cls._value2member_map_.keys())

    def __str__(self) -> str:
        return self.value


class ModelStatus(Enum):
    """An enumeration for model status types"""

    OptimalGlobal = 1
    OptimalLocal = 2
    Unbounded = 3
    InfeasibleGlobal = 4
    InfeasibleLocal = 5
    InfeasibleIntermed = 6
    Feasible = 7
    Integer = 8
    NonIntegerIntermed = 9
    IntegerInfeasible = 10
    LicenseError = 11
    ErrorUnknown = 12
    ErrorNoSolution = 13
    NoSolutionReturned = 14
    SolvedUnique = 15
    Solved = 16
    SolvedSingular = 17
    UnboundedNoSolution = 18
    InfeasibleNoSolution = 19


class SolveStatus(Enum):
    """An enumeration for solve status types"""

    NormalCompletion = 1
    IterationInterrupt = 2
    ResourceInterrupt = 3
    TerminatedBySolver = 4
    EvaluationInterrupt = 5
    CapabilityError = 6
    LicenseError = 7
    UserInterrupt = 8
    SetupError = 9
    SolverError = 10
    InternalError = 11
    Skipped = 12
    SystemError = 13


INTERRUPT_STATUS = [
    SolveStatus.IterationInterrupt,
    SolveStatus.ResourceInterrupt,
    SolveStatus.EvaluationInterrupt,
    SolveStatus.UserInterrupt,
]

ERROR_STATUS = [
    SolveStatus.CapabilityError,
    SolveStatus.LicenseError,
    SolveStatus.SetupError,
    SolveStatus.SolverError,
    SolveStatus.InternalError,
    SolveStatus.SystemError,
    SolveStatus.TerminatedBySolver,
]


# GAMS name -> GAMSPy name
attribute_map = {
    "domUsd": "num_domain_violations",
    "etAlg": "algorithm_time",
    "etSolve": "total_solve_time",
    "etSolver": "total_solver_time",
    "iterUsd": "num_iterations",
    "marginals": "marginals",
    "maxInfes": "max_infeasibility",
    "meanInfes": "mean_infeasibility",
    "modelStat": "status",
    "nodUsd": "num_nodes_used",
    "numDepnd": "num_dependencies",
    "numDVar": "num_discrete_variables",
    "numEqu": "num_equations",
    "numInfes": "num_infeasibilities",
    "numNLIns": "num_nonlinear_insts",
    "numNLNZ": "num_nonlinear_zeros",
    "numNOpt": "num_nonoptimalities",
    "numNZ": "num_nonzeros",
    "numRedef": "num_mcp_redefinitions",
    "numVar": "num_variables",
    "numVarProj": "num_bound_projections",
    "objEst": "objective_estimation",
    "objVal": "objective_value",
    "procUsed": "used_model_type",
    "resGen": "model_generation_time",
    "resUsd": "solve_model_time",
    "solveStat": "solve_status",
    "sumInfes": "sum_infeasibilities",
    "sysVer": "solver_version",
}


class Model:
    """
    Represents a list of equations to be solved.

    Parameters
    ----------
    container : Container
        Container of the model.
    name : str, optional
        Name of the model. Name is autogenerated by default.
    equations : str | Iterable
        List of Equation objects or str. ``all`` as a string represents
        all the equations specified before the creation of this model.
    problem : Problem or str, optional
        'LP', 'NLP', 'QCP', 'DNLP', 'MIP', 'RMIP', 'MINLP', 'RMINLP', 'MIQCP', 'RMIQCP', 'MCP', 'CNS', 'MPEC', 'RMPEC', 'EMP', or 'MPSGE',
        by default Problem.LP.
    sense : Sense, optional
        "MIN", "MAX", or "FEASIBILITY".
    objective : Variable | Expression, optional
        Objective variable to minimize or maximize or objective itself.
    limited_variables : Iterable, optional
        Allows limiting the domain of variables used in a model.

    Examples
    --------
    >>> import gamspy as gp
    >>> m = gp.Container()
    >>> v = gp.Variable(m, "v")
    >>> e = gp.Equation(m, "e", definition= v == 5)
    >>> my_model = gp.Model(m, "my_model", "LP", [e])

    """

    # Prefix for auto-generated symbols
    _generate_prefix = "autogenerated_"

    def __init__(
        self,
        container: Container,
        name: str | None = None,
        problem: Problem | str = Problem.LP,
        equations: list[Equation] = [],
        sense: Sense | str | None = None,
        objective: Variable | Expression | None = None,
        matches: dict | None = None,
        limited_variables: Iterable[Variable] | None = None,
    ):
        self._auto_id = str(uuid.uuid4()).replace("-", "_")

        if name is not None:
            name = validation.validate_name(name)
            self.name = validation.validate_model_name(name)
        else:
            self.name = self._auto_id

        self.container = container
        self.problem, self.sense = self._validate_model(
            equations, problem, sense
        )
        self.equations = list(equations)
        self._objective_variable = self._set_objective_variable(objective)
        self._matches = matches
        self._limited_variables = limited_variables
        self.container._add_statement(self)

        # allow freezing
        self._is_frozen = False

        # Attributes
        self.num_domain_violations = None
        self.algorithm_time = None
        self.total_solve_time = None
        self.total_solver_time = None
        self.num_iterations = None
        self.marginals = None
        self.max_infeasibility = None
        self.mean_infeasibility = None
        self.status: ModelStatus | None = None
        self.num_nodes_used = None
        self.num_dependencies = None
        self.num_discrete_variables = None
        self.num_infeasibilities = None
        self.num_nonlinear_insts = None
        self.num_nonlinear_zeros = None
        self.num_nonoptimalities = None
        self.num_nonzeros = None
        self.num_mcp_redefinitions = None
        self.num_variables = None
        self.num_bound_projections = None
        self.objective_estimation = None
        self.objective_value = None
        self.used_model_type = None
        self.model_generation_time = None
        self.solve_model_time = None
        self.sum_infeasibilities = None
        self.solve_status: SolveStatus | None = None
        self.solver_version = None

        self._infeasibility_tolerance: float | None = None

        self.container._run()

    def __repr__(self) -> str:
        return f"<Model `{self.name}` ({hex(id(self))})>"

    def __str__(self) -> str:
        return (
            f"Model {self.name}:\n  Problem Type: {self.problem}\n  Sense:"
            f" {self.sense}\n  Equations: {self.equations}"
        )

    def _generate_obj_var_and_equation(self):
        variable = gp.Variable._constructor_bypass(
            self.container,
            f"{Model._generate_prefix}variable_{self._auto_id}",
            domain=[],
        )
        equation = gp.Equation._constructor_bypass(
            self.container,
            f"{Model._generate_prefix}equation_{self._auto_id}",
            domain=[],
        )

        return variable, equation

    def _set_objective_variable(
        self,
        assignment: None | (Variable | Operation | Expression) = None,
    ) -> Variable | None:
        """
        Returns objective variable. If the assignment is an Expression
        or an Operation (Sum, Product etc.), it automatically generates
        an objective variable and a equation.

        Returns
        -------
        Variable | None

        Raises
        ------
        TypeError
            In case assignment is not a Variable, Expression or an Operation.
        """

        if assignment is not None and not isinstance(
            assignment,
            (gp.Variable, expression.Expression, operation.Operation),
        ):
            raise TypeError(
                "Objective must be a Variable or an Expression but"
                f" {type(assignment)} given"
            )

        if self.sense == gp.Sense.FEASIBILITY:
            if assignment is not None:
                raise ValidationError(
                    "Cannot set an objective when the sense is FEASIBILITY!"
                )

            if self.problem in [gp.Problem.CNS, gp.Problem.MCP]:
                raise ValidationError(
                    "Problem type cannot be CNS or MCP when the sense is"
                    " FEASIBILITY"
                )

            variable, equation = self._generate_obj_var_and_equation()
            statement = expression.Expression(
                implicits.ImplicitEquation(
                    equation,
                    name=equation.name,
                    type=equation.type,
                    domain=[],
                ),
                "..",
                variable == 0,
            )
            self.container._add_statement(statement)
            equation._definition = statement
            equation.modified = False
            equation._is_dirty = False
            variable.modified = False
            self.equations.append(equation)

            return variable

        if isinstance(
            assignment, (expression.Expression, operation.Operation)
        ):
            variable, equation = self._generate_obj_var_and_equation()

            # Sum((i,j),c[i,j]*x[i,j])->Sum((i,j),c[i,j]*x[i,j]) =e= var
            assignment = assignment == variable

            # equation .. Sum((i,j),c[i,j]*x[i,j]) =e= var
            statement = expression.Expression(
                implicits.ImplicitEquation(
                    equation,
                    name=equation.name,
                    type=equation.type,
                    domain=[],
                ),
                "..",
                assignment,
            )
            self.container._add_statement(statement)
            equation._definition = statement
            equation.modified = False
            equation._is_dirty = False
            variable.modified = False
            self.equations.append(equation)

            return variable

        return assignment

    def _validate_model(self, equations, problem, sense=None) -> tuple:
        if isinstance(problem, str):
            if problem.upper() not in gp.Problem.values():
                raise ValueError(
                    f"Allowed problem types: {gp.Problem.values()} but found"
                    f" {problem}."
                )

            problem = gp.Problem(problem.upper())

        if isinstance(sense, str):
            if sense.upper() not in gp.Sense.values():
                raise ValueError(
                    f"Allowed sense values: {gp.Sense.values()} but found"
                    f" {sense}."
                )

            sense = gp.Sense(sense.upper())

        if (
            problem not in [Problem.CNS, Problem.MCP]
            and not isinstance(equations, (list, tuple))
            or any(
                not isinstance(equation, gp.Equation) for equation in equations
            )
        ):
            raise TypeError(
                "equations must be list or tuple of Equation objects"
            )

        return problem, sense

    def _append_solve_string(self) -> None:
        solve_string = f"solve {self.name} using {self.problem}"

        if self.sense:
            if self.sense == gp.Sense.FEASIBILITY:
                # Set sense as min or max for feasibility
                self.sense = gp.Sense.MIN

            solve_string += f" {self.sense}"

        if self._objective_variable is not None:
            solve_string += f" {self._objective_variable.gamsRepr()}"

        self.container._add_statement(solve_string + ";\n")

    def _create_model_attributes(self) -> None:
        self.container._add_statement("$offListing")
        for attr_name in attribute_map:
            symbol_name = f"{self._generate_prefix}{attr_name}_{self._auto_id}"
            _ = gp.Parameter._constructor_bypass(self.container, symbol_name)

            self.container._add_statement(
                f"{symbol_name} = {self.name}.{attr_name};"
            )
        self.container._add_statement("$onListing")

    def _update_model_attributes(self) -> None:
        container = self.container._temp_container
        gdx_handle = utils._open_gdx_file(
            self.container.system_directory, self.container._gdx_out
        )

        for gams_attr, python_attr in attribute_map.items():
            symbol_name = f"{self._generate_prefix}{gams_attr}_{self._auto_id}"
            data = utils._get_scalar_data(
                container._gams2np, gdx_handle, symbol_name
            )

            if python_attr == "status":
                setattr(self, python_attr, ModelStatus(data))
            elif python_attr == "solve_status":
                status = SolveStatus(data)
                setattr(self, python_attr, status)

                if status in INTERRUPT_STATUS:
                    logger.warn(
                        f"The solve was interrupted! Solve status: {status.name}. "
                        "For further information, see https://www.gams.com/latest/docs/UG_GAMSOutput.html#UG_GAMSOutput_SolverStatus."
                    )
                elif status in ERROR_STATUS:
                    raise GamspyException(
                        f"The model `{self.name}` was not solved successfully!"
                        f" Solve status: {status.name}. "
                        "For further information, see https://www.gams.com/latest/docs/UG_GAMSOutput.html#UG_GAMSOutput_SolverStatus",
                        status.value,
                    )
            else:
                setattr(self, python_attr, data)

        utils._close_gdx_handle(gdx_handle)
        self.container._temp_container.data = {}

    def _make_variable_and_equations_dirty(self):
        if (
            self._objective_variable is not None
            and not self._objective_variable.name.startswith(
                Model._generate_prefix
            )
        ):
            self._objective_variable._is_dirty = True

        for equation in self.equations:
            if not equation.name.startswith(Model._generate_prefix):
                equation._is_dirty = True

            if equation._definition is not None:
                variables = equation._definition._find_variables()
                for name in variables:
                    if not name.startswith(Model._generate_prefix):
                        self.container[name]._is_dirty = True

        if self._matches:
            for equation, variable in self._matches.items():
                equation._is_dirty = True
                variable._is_dirty = True

    def compute_infeasibilities(self) -> dict[str, pd.DataFrame]:
        """
        Computes infeasabilities for all equations of the model

        Returns
        -------
        dict[str, pd.DataFrame]
            Dictionary of infeasibilities where equation names are keys and
            infeasibilities are values
        """
        infeas_dict = {}

        for equation in self.equations:
            if equation.records is None:
                continue

            infeas_rows = utils._calculate_infeasibilities(equation)
            infeas_dict[equation.name] = infeas_rows

        return infeas_dict

    @property
    def infeasibility_tolerance(self) -> float | None:
        """
        This option sets the tolerance for marking an equation infeasible in
        the equation listing. By default, 1.0e-13.

        Returns
        -------
        float | None
        """
        return self._infeasibility_tolerance

    @infeasibility_tolerance.setter
    def infeasibility_tolerance(self, value: float):
        self.container._add_statement(f"{self.name}.tolInfRep = {value};")
        self._infeasibility_tolerance = value

    def interrupt(self) -> None:
        """
        Sends interrupt signal to the running job.

        Raises
        ------
        ValidationError
            If the job is not initialized
        """
        if platform.system() == "Windows":
            self.container._process.send_signal(signal.SIGTERM)
        else:
            self.container._process.send_signal(signal.SIGINT)

        self.container._stop_socket()

    def freeze(
        self,
        modifiables: list[Parameter | ImplicitParameter],
        freeze_options: dict | None = None,
    ) -> None:
        """
        Freezes all symbols except modifiable symbols.

        Parameters
        ----------
        modifiables : List[Parameter | ImplicitParameter]
        freeze_options : dict, optional
        """
        self.container._run()

        self.instance = ModelInstance(
            self.container, self, modifiables, freeze_options
        )
        self._is_frozen = True

    def unfreeze(self) -> None:
        """Unfreezes all symbols"""
        self._is_frozen = False

    def solve(
        self,
        solver: str | None = None,
        options: Options | None = None,
        solver_options: dict | None = None,
        model_instance_options: ModelInstanceOptions | dict | None = None,
        output: io.TextIOWrapper | None = None,
        backend: Literal["local", "engine", "neos"] = "local",
        client: EngineClient | NeosClient | None = None,
    ) -> pd.DataFrame | None:
        """
        Solves the model with given options.

        Parameters
        ----------
        solver : str, optional
            Solver name
        options : Options, optional
            GAMS options
        solver_options : dict, optional
            Solver options
        model_instance_options : optional
            Model instance options
        output : TextIOWrapper, optional
            Output redirection target
        backend : str, optional
            Backend to run on
        client : EngineClient, NeosClient, optional
            EngineClient to communicate with GAMS Engine or NEOS Client to communicate with NEOS Server

        Returns
        -------
        DataFrame, optional
            Summary of the solve

        Raises
        ------
        ValidationError
            In case engine_config is not provided for `engine` backend or
            neos_client is not provided for `neos` backend.
        ValueError
            In case problem is not in possible problem types
        ValueError
            In case sense is different than "MIN" or "MAX"
        """
        validation.validate_solver_args(solver, self.problem, options, output)
        validation.validate_model(self)

        if options is None:
            options = self.container._options

        options._set_solver_options(
            self.container.working_directory,
<<<<<<< HEAD
            solver=solver,
            problem=self.problem,
            solver_options=solver_options,
=======
            solver,
            self.problem,
            solver_options,
>>>>>>> f239b7e8
        )

        if self._is_frozen:
            self.instance.solve(model_instance_options, output)
            return None

        self._append_solve_string()
        self._create_model_attributes()
        self._make_variable_and_equations_dirty()

        runner = backend_factory(
            self.container,
            options,
            output,
            backend,
            client,
            self,
        )

        summary = runner.solve()

        if IS_MIRO_INIT:
            self.container._write_default_gdx_miro()

        return summary

    def getDeclaration(self) -> str:
        """
        Declaration of the Model in GAMS

        Returns
        -------
        str

        Examples
        --------
        >>> import gamspy as gp
        >>> m = gp.Container()
        >>> v = gp.Variable(m, "v")
        >>> e = gp.Equation(m, "e", definition= v == 5)
        >>> my_model = gp.Model(m, "my_model", "LP", [e])
        >>> my_model.getDeclaration()
        'Model my_model / e /;'

        """
        equations = []
        for equation in self.equations:
            if self._matches:
                if equation not in self._matches:
                    equations.append(equation.gamsRepr())
            else:
                equations.append(equation.gamsRepr())

        equations_str = ",".join(equations)

        if self._matches:
            matches_str = ",".join(
                [
                    f"{equation.gamsRepr()}.{variable.gamsRepr()}"
                    for equation, variable in self._matches.items()
                ]
            )

            equations_str = (
                ",".join([equations_str, matches_str])
                if equations
                else matches_str
            )

        if self._limited_variables:
            limited_variables_str = ",".join(
                [variable.gamsRepr() for variable in self._limited_variables]
            )
            equations_str += "," + limited_variables_str

        model_str = f"Model {self.name}"
        if equations_str != "":
            model_str += f" / {equations_str} /"
        model_str += ";"

        return model_str<|MERGE_RESOLUTION|>--- conflicted
+++ resolved
@@ -423,7 +423,7 @@
             )
         ):
             raise TypeError(
-                "equations must be list or tuple of Equation objects"
+                "equations must be list   self.clieof Equation objects"
             )
 
         return problem, sense
@@ -645,15 +645,9 @@
 
         options._set_solver_options(
             self.container.working_directory,
-<<<<<<< HEAD
             solver=solver,
             problem=self.problem,
             solver_options=solver_options,
-=======
-            solver,
-            self.problem,
-            solver_options,
->>>>>>> f239b7e8
         )
 
         if self._is_frozen:
