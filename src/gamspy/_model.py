from __future__ import annotations

import io
import logging
import os
import uuid
from enum import Enum
from typing import TYPE_CHECKING

<<<<<<< HEAD
from gams import GamsOptions
=======
from gams import GamsExceptionExecution
>>>>>>> f4492d58

import gamspy as gp
import gamspy._algebra.expression as expression
import gamspy._algebra.operation as operation
import gamspy._symbols.implicits as implicits
import gamspy._validation as validation
import gamspy.utils as utils
from gamspy._backend.backend import backend_factory
from gamspy._model_instance import ModelInstance
<<<<<<< HEAD
from gamspy._options import _map_options
from gamspy.exceptions import GamspyException, ValidationError
=======
from gamspy.exceptions import ValidationError
>>>>>>> f4492d58

if TYPE_CHECKING:
    from typing import Iterable, Literal

    import pandas as pd

    from gamspy import Container, Equation, Parameter, Variable
    from gamspy._algebra.expression import Expression
    from gamspy._algebra.operation import Operation
    from gamspy._backend.engine import EngineClient
    from gamspy._backend.neos import NeosClient
    from gamspy._options import ModelInstanceOptions, Options
    from gamspy._symbols.implicits import ImplicitParameter

IS_MIRO_INIT = os.getenv("MIRO", False)
logger = logging.getLogger("MODEL")
logger.setLevel(logging.INFO)
stream_handler = logging.StreamHandler()
stream_handler.setLevel(logging.INFO)
formatter = logging.Formatter("[%(name)s - %(levelname)s] %(message)s")
stream_handler.setFormatter(formatter)
logger.addHandler(stream_handler)


class Problem(Enum):
    """An enumeration for problem all problem types"""

    LP = "LP"
    NLP = "NLP"
    QCP = "QCP"
    DNLP = "DNLP"
    MIP = "MIP"
    RMIP = "RMIP"
    MINLP = "MINLP"
    RMINLP = "RMINLP"
    MIQCP = "MIQCP"
    RMIQCP = "RMIQCP"
    MCP = "MCP"
    CNS = "CNS"
    MPEC = "MPEC"
    RMPEC = "RMPEC"
    EMP = "EMP"
    MPSGE = "MPSGE"

    @classmethod
    def values(cls):
        """Convenience function to return all values of enum"""
        return list(cls._value2member_map_.keys())

    def __str__(self) -> str:
        return self.value


class Sense(Enum):
    """An enumeration for sense types"""

    MIN = "MIN"
    MAX = "MAX"
    FEASIBILITY = "FEASIBILITY"

    @classmethod
    def values(cls):
        """Convenience function to return all values of enum"""
        return list(cls._value2member_map_.keys())

    def __str__(self) -> str:
        return self.value


class ModelStatus(Enum):
    """An enumeration for model status types"""

    OptimalGlobal = 1
    OptimalLocal = 2
    Unbounded = 3
    InfeasibleGlobal = 4
    InfeasibleLocal = 5
    InfeasibleIntermed = 6
    Feasible = 7
    Integer = 8
    NonIntegerIntermed = 9
    IntegerInfeasible = 10
    LicenseError = 11
    ErrorUnknown = 12
    ErrorNoSolution = 13
    NoSolutionReturned = 14
    SolvedUnique = 15
    Solved = 16
    SolvedSingular = 17
    UnboundedNoSolution = 18
    InfeasibleNoSolution = 19


class SolveStatus(Enum):
    """An enumeration for solve status types"""

    NormalCompletion = 1
    IterationInterrupt = 2
    ResourceInterrupt = 3
    TerminatedBySolver = 4
    EvaluationInterrupt = 5
    CapabilityError = 6
    LicenseError = 7
    UserInterrupt = 8
    SetupError = 9
    SolverError = 10
    InternalError = 11
    Skipped = 12
    SystemError = 13


INTERRUPT_STATUS = [
    SolveStatus.IterationInterrupt,
    SolveStatus.ResourceInterrupt,
    SolveStatus.EvaluationInterrupt,
    SolveStatus.UserInterrupt,
]

ERROR_STATUS = [
    SolveStatus.CapabilityError,
    SolveStatus.LicenseError,
    SolveStatus.SetupError,
    SolveStatus.SolverError,
    SolveStatus.InternalError,
    SolveStatus.SystemError,
    SolveStatus.TerminatedBySolver,
]


# GAMS name -> GAMSPy name
attribute_map = {
    "domUsd": "num_domain_violations",
    "etAlg": "algorithm_time",
    "etSolve": "total_solve_time",
    "etSolver": "total_solver_time",
    "iterUsd": "num_iterations",
    "marginals": "marginals",
    "maxInfes": "max_infeasibility",
    "meanInfes": "mean_infeasibility",
    "modelStat": "status",
    "nodUsd": "num_nodes_used",
    "numDepnd": "num_dependencies",
    "numDVar": "num_discrete_variables",
    "numEqu": "num_equations",
    "numInfes": "num_infeasibilities",
    "numNLIns": "num_nonlinear_insts",
    "numNLNZ": "num_nonlinear_zeros",
    "numNOpt": "num_nonoptimalities",
    "numNZ": "num_nonzeros",
    "numRedef": "num_mcp_redefinitions",
    "numVar": "num_variables",
    "numVarProj": "num_bound_projections",
    "objEst": "objective_estimation",
    "objVal": "objective_value",
    "procUsed": "used_model_type",
    "resGen": "model_generation_time",
    "resUsd": "solve_model_time",
    "solveStat": "solve_status",
    "sumInfes": "sum_infeasibilities",
    "sysVer": "solver_version",
}


class Model:
    """
    Represents a list of equations to be solved.

    Parameters
    ----------
    container : Container
        Container of the model.
    name : str, optional
        Name of the model. Name is autogenerated by default.
    equations : str | Iterable
        List of Equation objects or str. ``all`` as a string represents
        all the equations specified before the creation of this model.
    problem : Problem or str, optional
        'LP', 'NLP', 'QCP', 'DNLP', 'MIP', 'RMIP', 'MINLP', 'RMINLP', 'MIQCP', 'RMIQCP', 'MCP', 'CNS', 'MPEC', 'RMPEC', 'EMP', or 'MPSGE',
        by default Problem.LP.
    sense : Sense, optional
        "MIN", "MAX", or "FEASIBILITY".
    objective : Variable | Expression, optional
        Objective variable to minimize or maximize or objective itself.
    limited_variables : Iterable, optional
        Allows limiting the domain of variables used in a model.

    Examples
    --------
    >>> import gamspy as gp
    >>> m = gp.Container()
    >>> v = gp.Variable(m, "v")
    >>> e = gp.Equation(m, "e", definition= v == 5)
    >>> my_model = gp.Model(m, "my_model", "LP", [e])

    """

    # Prefix for auto-generated symbols
    _generate_prefix = "autogenerated_"

    def __init__(
        self,
        container: Container,
        name: str | None = None,
        problem: Problem | str = Problem.LP,
        equations: list[Equation] = [],
        sense: Sense | str | None = None,
        objective: Variable | Expression | None = None,
        matches: dict | None = None,
        limited_variables: Iterable[Variable] | None = None,
    ):
        self._auto_id = str(uuid.uuid4()).replace("-", "_")

        if name is not None:
            name = validation.validate_name(name)
            self.name = validation.validate_model_name(name)
        else:
            self.name = self._auto_id

        self.container = container
        self.problem, self.sense = self._validate_model(
            equations, problem, sense
        )
        self.equations = list(equations)
        self._objective_variable = self._set_objective_variable(objective)
        self._matches = matches
        self._limited_variables = limited_variables
        self.container._add_statement(self)

        # allow freezing
        self._is_frozen = False

        # Attributes
        self.num_domain_violations = None
        self.algorithm_time = None
        self.total_solve_time = None
        self.total_solver_time = None
        self.num_iterations = None
        self.marginals = None
        self.max_infeasibility = None
        self.mean_infeasibility = None
        self.status: ModelStatus | None = None
        self.num_nodes_used = None
        self.num_dependencies = None
        self.num_discrete_variables = None
        self.num_infeasibilities = None
        self.num_nonlinear_insts = None
        self.num_nonlinear_zeros = None
        self.num_nonoptimalities = None
        self.num_nonzeros = None
        self.num_mcp_redefinitions = None
        self.num_variables = None
        self.num_bound_projections = None
        self.objective_estimation = None
        self.objective_value = None
        self.used_model_type = None
        self.model_generation_time = None
        self.solve_model_time = None
        self.sum_infeasibilities = None
        self.solve_status: SolveStatus | None = None
        self.solver_version = None

        self._infeasibility_tolerance: float | None = None

        self.container._run()

    def __repr__(self) -> str:
        return f"<Model `{self.name}` ({hex(id(self))})>"

    def __str__(self) -> str:
        return (
            f"Model {self.name}:\n  Problem Type: {self.problem}\n  Sense:"
            f" {self.sense}\n  Equations: {self.equations}"
        )

    def _generate_obj_var_and_equation(self):
        variable = gp.Variable._constructor_bypass(
            self.container,
            f"{Model._generate_prefix}variable_{self._auto_id}",
            domain=[],
        )
        equation = gp.Equation._constructor_bypass(
            self.container,
            f"{Model._generate_prefix}equation_{self._auto_id}",
            domain=[],
        )

        return variable, equation

    def _set_objective_variable(
        self,
        assignment: None | (Variable | Operation | Expression) = None,
    ) -> Variable | None:
        """
        Returns objective variable. If the assignment is an Expression
        or an Operation (Sum, Product etc.), it automatically generates
        an objective variable and a equation.

        Returns
        -------
        Variable | None

        Raises
        ------
        TypeError
            In case assignment is not a Variable, Expression or an Operation.
        """

        if assignment is not None and not isinstance(
            assignment,
            (gp.Variable, expression.Expression, operation.Operation),
        ):
            raise TypeError(
                "Objective must be a Variable or an Expression but"
                f" {type(assignment)} given"
            )

        if self.sense == gp.Sense.FEASIBILITY:
            if assignment is not None:
                raise ValidationError(
                    "Cannot set an objective when the sense is FEASIBILITY!"
                )

            if self.problem in [gp.Problem.CNS, gp.Problem.MCP]:
                raise ValidationError(
                    "Problem type cannot be CNS or MCP when the sense is"
                    " FEASIBILITY"
                )

            variable, equation = self._generate_obj_var_and_equation()
            statement = expression.Expression(
                implicits.ImplicitEquation(
                    equation,
                    name=equation.name,
                    type=equation.type,
                    domain=[],
                ),
                "..",
                variable == 0,
            )
            self.container._add_statement(statement)
            equation._assignment = statement
            equation.modified = False
            equation._is_dirty = False
            variable.modified = False
            self.equations.append(equation)

            return variable

        if isinstance(
            assignment, (expression.Expression, operation.Operation)
        ):
            variable, equation = self._generate_obj_var_and_equation()

            # Sum((i,j),c[i,j]*x[i,j])->Sum((i,j),c[i,j]*x[i,j]) =e= var
            assignment = assignment == variable

            # equation .. Sum((i,j),c[i,j]*x[i,j]) =e= var
            statement = expression.Expression(
                implicits.ImplicitEquation(
                    equation,
                    name=equation.name,
                    type=equation.type,
                    domain=[],
                ),
                "..",
                assignment,
            )
            self.container._add_statement(statement)
            equation._assignment = statement
            equation.modified = False
            equation._is_dirty = False
            variable.modified = False
            self.equations.append(equation)

            return variable

        return assignment

    def _validate_model(self, equations, problem, sense=None) -> tuple:
        if isinstance(problem, str):
            if problem.upper() not in gp.Problem.values():
                raise ValueError(
                    f"Allowed problem types: {gp.Problem.values()} but found"
                    f" {problem}."
                )

            problem = gp.Problem(problem.upper())

        if isinstance(sense, str):
            if sense.upper() not in gp.Sense.values():
                raise ValueError(
                    f"Allowed sense values: {gp.Sense.values()} but found"
                    f" {sense}."
                )

            sense = gp.Sense(sense.upper())

        if (
            problem not in [Problem.CNS, Problem.MCP]
            and not isinstance(equations, (list, tuple))
            or any(
                not isinstance(equation, gp.Equation) for equation in equations
            )
        ):
            raise TypeError(
                "equations must be list or tuple of Equation objects"
            )

        return problem, sense

    def _append_solve_string(self) -> None:
        solve_string = f"solve {self.name} using {self.problem}"

        if self.sense:
            if self.sense == gp.Sense.FEASIBILITY:
                # Set sense as min or max for feasibility
                self.sense = gp.Sense.MIN

            solve_string += f" {self.sense}"

        if self._objective_variable is not None:
            solve_string += f" {self._objective_variable.gamsRepr()}"

        self.container._add_statement(solve_string + ";\n")

    def _create_model_attributes(self) -> None:
        for attr_name in attribute_map:
            symbol_name = f"{self._generate_prefix}{attr_name}_{self._auto_id}"
            _ = gp.Parameter._constructor_bypass(self.container, symbol_name)

            self.container._add_statement(
                f"{symbol_name} = {self.name}.{attr_name};"
            )

    def _update_model_attributes(self) -> None:
        container = self.container._temp_container
        gdx_handle = utils._open_gdx_file(
            self.container.system_directory, self.container._gdx_out
        )

        for gams_attr, python_attr in attribute_map.items():
            symbol_name = f"{self._generate_prefix}{gams_attr}_{self._auto_id}"
            data = utils._get_scalar_data(
                container._gams2np, gdx_handle, symbol_name
            )

            if python_attr == "status":
                setattr(self, python_attr, ModelStatus(data))
            elif python_attr == "solve_status":
                status = SolveStatus(data)
                setattr(self, python_attr, status)

                if status in INTERRUPT_STATUS:
                    logger.warn(
                        f"The solve was interrupted! Solve status: {status.name}. "
                        "For further information, see https://www.gams.com/latest/docs/UG_GAMSOutput.html#UG_GAMSOutput_SolverStatus."
                    )
                elif status in ERROR_STATUS:
                    raise GamspyException(
                        f"The model ({self.name}) was not solved successfully!"
                        f" Solve status: {status.name}. "
                        "For further information, see https://www.gams.com/latest/docs/UG_GAMSOutput.html#UG_GAMSOutput_SolverStatus",
                        status.value,
                    )
            else:
                setattr(self, python_attr, data)

        utils._close_gdx_handle(gdx_handle)
        self.container._temp_container.data = {}

    def _make_variable_and_equations_dirty(self):
        if (
            self._objective_variable is not None
            and not self._objective_variable.name.startswith(
                Model._generate_prefix
            )
        ):
            self._objective_variable._is_dirty = True

        for equation in self.equations:
            if not equation.name.startswith(Model._generate_prefix):
                equation._is_dirty = True

            if equation._definition is not None:
                variables = equation._definition._find_variables()
                for name in variables:
                    if not name.startswith(Model._generate_prefix):
                        self.container[name]._is_dirty = True

        if self._matches:
            for equation, variable in self._matches.items():
                equation._is_dirty = True
                variable._is_dirty = True

    def compute_infeasibilities(self) -> dict[str, pd.DataFrame]:
        """
        Computes infeasabilities for all equations of the model

        Returns
        -------
        dict[str, pd.DataFrame]
            Dictionary of infeasibilities where equation names are keys and
            infeasibilities are values
        """
        infeas_dict = {}

        for equation in self.equations:
            if equation.records is None:
                continue

            infeas_rows = utils._calculate_infeasibilities(equation)
            infeas_dict[equation.name] = infeas_rows

        return infeas_dict

    @property
    def infeasibility_tolerance(self) -> float | None:
        """
        This option sets the tolerance for marking an equation infeasible in
        the equation listing. By default, 1.0e-13.

        Returns
        -------
        float | None
        """
        return self._infeasibility_tolerance

    @infeasibility_tolerance.setter
    def infeasibility_tolerance(self, value: float):
        self.container._add_statement(f"{self.name}.tolInfRep = {value};")
        self._infeasibility_tolerance = value

    def interrupt(self) -> None:
        """
        Sends interrupt signal to the running job.

        Raises
        ------
        ValidationError
            If the job is not initialized
        """
        if self.container._job is None:
            raise ValidationError("No job was initialized yet!")

        self.container._job.interrupt()

    def freeze(
        self,
        modifiables: list[Parameter | ImplicitParameter],
        freeze_options: dict | None = None,
    ) -> None:
        """
        Freezes all symbols except modifiable symbols.

        Parameters
        ----------
        modifiables : List[Parameter | ImplicitParameter]
        freeze_options : dict, optional
        """
        self.container._run()

        self.instance = ModelInstance(
            self.container, self, modifiables, freeze_options
        )
        self._is_frozen = True

    def unfreeze(self) -> None:
        """Unfreezes all symbols"""
        for symbol in self.container.data.values():
            if hasattr(symbol, "_is_frozen") and symbol._is_frozen:
                symbol._is_frozen = False

        self._is_frozen = False

    def solve(
        self,
        solver: str | None = None,
        options: Options | None = None,
        solver_options: dict | None = None,
        model_instance_options: ModelInstanceOptions | dict | None = None,
        output: io.TextIOWrapper | None = None,
        backend: Literal["local", "engine", "neos"] = "local",
        client: EngineClient | NeosClient | None = None,
    ) -> pd.DataFrame | None:
        """
        Solves the model with given options.

        Parameters
        ----------
        solver : str, optional
            Solver name
        options : Options, optional
            GAMS options
        solver_options : dict, optional
            Solver options
        model_instance_options : optional
            Model instance options
        output : TextIOWrapper, optional
            Output redirection target
        backend : str, optional
            Backend to run on
        client : EngineClient, NeosClient, optional
            EngineClient to communicate with GAMS Engine or NEOS Client to communicate with NEOS Server

        Returns
        -------
        DataFrame, optional
            Summary of the solve

        Raises
        ------
        ValidationError
            In case engine_config is not provided for `engine` backend or
            neos_client is not provided for `neos` backend.
        ValueError
            In case problem is not in possible problem types
        ValueError
            In case sense is different than "MIN" or "MAX"
        """
        validation.validate_solver_args(solver, options, output)
        validation.validate_model(self)

        if options is None:
            options = self.container._options

        options._set_extra_options(
            self.container.working_directory,
            solver=solver,
            solver_options=solver_options,
        )

        if self._is_frozen:
            self.instance.solve(model_instance_options, output)
            return None

        self._append_solve_string()
        self._create_model_attributes()
        self._make_variable_and_equations_dirty()

        runner = backend_factory(
            self.container,
            options,
            output,
            backend,
            client,
            self,
        )

        summary = runner.solve()

        if IS_MIRO_INIT:
            self.container._write_default_gdx_miro()

        return summary

    def getDeclaration(self) -> str:
        """
        Declaration of the Model in GAMS

        Returns
        -------
        str

        Examples
        --------
        >>> import gamspy as gp
        >>> m = gp.Container()
        >>> v = gp.Variable(m, "v")
        >>> e = gp.Equation(m, "e", definition= v == 5)
        >>> my_model = gp.Model(m, "my_model", "LP", [e])
        >>> my_model.getDeclaration()
        'Model my_model / e /;'

        """
        equations = []
        for equation in self.equations:
            if self._matches:
                if equation not in self._matches:
                    equations.append(equation.gamsRepr())
            else:
                equations.append(equation.gamsRepr())

        equations_str = ",".join(equations)

        if self._matches:
            matches_str = ",".join(
                [
                    f"{equation.gamsRepr()}.{variable.gamsRepr()}"
                    for equation, variable in self._matches.items()
                ]
            )

            equations_str = (
                ",".join([equations_str, matches_str])
                if equations
                else matches_str
            )

        if self._limited_variables:
            limited_variables_str = ",".join(
                [variable.gamsRepr() for variable in self._limited_variables]
            )
            equations_str += "," + limited_variables_str

        model_str = f"Model {self.name}"
        if equations_str != "":
            model_str += f" / {equations_str} /"
        model_str += ";"

        return model_str<|MERGE_RESOLUTION|>--- conflicted
+++ resolved
@@ -6,12 +6,6 @@
 import uuid
 from enum import Enum
 from typing import TYPE_CHECKING
-
-<<<<<<< HEAD
-from gams import GamsOptions
-=======
-from gams import GamsExceptionExecution
->>>>>>> f4492d58
 
 import gamspy as gp
 import gamspy._algebra.expression as expression
@@ -21,12 +15,7 @@
 import gamspy.utils as utils
 from gamspy._backend.backend import backend_factory
 from gamspy._model_instance import ModelInstance
-<<<<<<< HEAD
-from gamspy._options import _map_options
 from gamspy.exceptions import GamspyException, ValidationError
-=======
-from gamspy.exceptions import ValidationError
->>>>>>> f4492d58
 
 if TYPE_CHECKING:
     from typing import Iterable, Literal
