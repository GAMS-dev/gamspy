from __future__ import annotations

import importlib
import uuid
from typing import TYPE_CHECKING

import numpy as np

import gamspy as gp
import gamspy._algebra.expression as expression
import gamspy.formulations.nn.utils as utils
from gamspy.exceptions import ValidationError
from gamspy.formulations.ml.decision_tree_struct import DecisionTreeStruct

if TYPE_CHECKING:
    from sklearn.tree import DecisionTreeRegressor


class RegressionTree:
    """
    Formulation generator for Regression Trees in GAMS.

    Parameters
    ----------
    container : Container
        Container that will contain the new variable and equations.
    regressor: DecisionTreeRegressor | DecisionTreeStruct
        - A fitted `sklearn.tree.DecisionTreeRegressor` instance.
        - If `sklearn.tree.DecisionTreeRegressor` is not utilized, the fitted tree information
          can be supplied via the `DecisionTreeStruct` dataclass, which represents the same components as those in `sklearn.tree`.
          See :meth:`DecisionTreeStruct <gamspy.formulations.DecisionTreeStruct>` for details on required attributes.

    name_prefix : str | None
        Prefix for generated GAMSPy symbols, by default None which means
        random prefix. Using the same name_prefix in different formulations causes name
        conflicts. Do not use the same name_prefix again.

    Examples
    --------
    >>> import gamspy as gp
    >>> import numpy as np
    >>> from gamspy.math import dim
    >>> np.random.seed(42)
    >>> m = gp.Container()
    >>> in_data = np.random.randint(0, 10, size=(5, 2))
    >>> out_data = np.random.randint(1, 3, size=(5, 1))
    >>> tree_attribute = {
    ...    "children_left": np.array([1, 2, -1, -1, -1]),
    ...    "children_right": np.array([4, 3, -1, -1, -1]),
    ...    "feature": np.array([0, 1, -2, -2, -2]),
    ...    "threshold": np.array([5.5, 4.5, -2.0, -2.0, -2.0]),
    ...    "value": np.array([[15.6], [11.25], [10.0], [15.0], [33.0]]),
    ...    "capacity": 5,
    ...    "n_features": 2,
    ... }
    >>> tree = gp.formulations.DecisionTreeStruct(**tree_attribute)
    >>> dt_model = gp.formulations.RegressionTree(m, tree)
    >>> x = gp.Variable(m, "x", domain=dim((5, 2)), type="positive")
    >>> x.up[:, :] = 10
    >>> y, eqns = dt_model(x)
    >>> set_of_samples = y.domain[0]
    >>> set_of_samples.name
    'DenseDim5_1'

    """

    def __init__(
        self,
        container: gp.Container,
        regressor: DecisionTreeRegressor | DecisionTreeStruct,
        name_prefix: str | None = None,
    ):
        if not isinstance(container, gp.Container):
            raise ValidationError(f"{container} is not a gp.Container.")

        type_err = ValidationError(
            f"{regressor} must be an instance of either >sklearn.tree.DecisionTreeRegressor< or >DecisionTreeStruct<"
        )

        if isinstance(regressor, DecisionTreeStruct):
            self._initialize_from_decision_tree_struct(regressor=regressor)
        else:
            try:
                sklearn_tree = importlib.import_module("sklearn.tree")
                if isinstance(regressor, sklearn_tree.DecisionTreeRegressor):
                    self._initialize_from_sklearn(regressor=regressor)
                else:
                    raise type_err
            except ModuleNotFoundError:
                raise type_err from None

        self._check_tree()

        self.container = container

        if name_prefix is None:
            name_prefix = str(uuid.uuid4()).split("-")[0]

        self._name_prefix = name_prefix

    def _initialize_from_sklearn(self, regressor: DecisionTreeRegressor):
        """
        Initializes the tree attributes from a fitted scikit-learn DecisionTreeRegressor.
        """
        _trained = hasattr(regressor, "tree_") and regressor.tree_ is not None

        if not _trained:
            raise ValidationError(
                f"{regressor} is not fitted or tree_ attribute is missing."
            )

        self.children_left = regressor.tree_.children_left
        self.children_right = regressor.tree_.children_right
        self.feature = regressor.tree_.feature
        self.threshold = regressor.tree_.threshold
        self.value = regressor.tree_.value[:, :, 0]
        self.capacity = regressor.tree_.capacity
        self.n_features = regressor.tree_.n_features

    def _initialize_from_decision_tree_struct(
        self, regressor: DecisionTreeStruct
    ):
        """
        Initializes the tree attributes from DecisionTreeStruct.
        """
        self.children_left = regressor.children_left
        self.children_right = regressor.children_right
        self.feature = regressor.feature
        self.threshold = regressor.threshold
        self.value = regressor.value
        self.capacity = regressor.capacity
        self.n_features = regressor.n_features

    def _check_tree(self):
        """
        Validates that the core tree attributes are populated and have valid basic properties.

        Raises:
            ValidationError: If any essential attribute is empty or invalid.
        """
        if self.children_left.size == 0:
            raise ValidationError("Attribute 'children_left' is empty.")
        if self.children_right.size == 0:
            raise ValidationError("Attribute 'children_right' is empty.")
        if self.feature.size == 0:
            raise ValidationError("Attribute 'feature' is empty.")
        if self.threshold.size == 0:
            raise ValidationError("Attribute 'threshold' is empty.")
        if self.value.size == 0:
            raise ValidationError("Attribute 'value' is empty.")
        if self.n_features <= 0:
            raise ValidationError("'n_features' must be a positive integer.")
        if self.capacity <= 0:
            raise ValidationError("'capacity' must be a positive integer.")

    def _node_bounds(self):
        """Traverse the tree using DFS and extract bound information for each node."""
        node_lb = np.empty((self.n_features, self.capacity))
        node_lb.fill(-np.inf)
        node_ub = np.empty((self.n_features, self.capacity))
        node_ub.fill(np.inf)

        stack = [0]

        while stack:
            node = stack.pop()
            left = self.children_left[node]
            if left < 0:
                continue
            right = self.children_right[node]

            node_lb[:, left] = node_lb[:, node]
            node_ub[:, left] = node_ub[:, node]
            node_lb[:, right] = node_lb[:, node]
            node_ub[:, right] = node_ub[:, node]

            node_ub[self.feature[node], left] = self.threshold[node]
            node_lb[self.feature[node], right] = self.threshold[node]

            stack.extend((right, left))

        return node_lb, node_ub

    def __call__(
        self,
        input: gp.Parameter | gp.Variable,
        M: float | None = None,
        **kwargs,
    ) -> tuple[gp.Variable, list[gp.Equation]]:
        """
        Generate output variable and equations required for embedding the regression tree.

        Parameters
        ----------
        input : gp.Parameter | gp.Variable
                input for the regression tree, must be in shape (sample_size, number_of_features)
        M : float
            value for the big_M. By default, infer the value using the available bounds for variables
        """
        is_random_forest = kwargs.get("is_random_forest", False)

        leafs = self.children_left < 0
        leafs = leafs.nonzero()[0]
        nleafs = len(leafs)
        output_dim = self.value.shape[-1]
        node_lb, node_ub = self._node_bounds()

        if not isinstance(input, (gp.Variable, gp.Parameter)):
            raise ValidationError(
                "Input must be of either type gp.Parameter | gp.Variable"
            )

        if len(input.domain) != 2:
            raise ValidationError(
                f"input expected to be in shape (n_samples, {self.n_features})"
            )

        if len(input.domain[-1]) != self.n_features:
            raise ValidationError("number of features do not match")

        if M and not isinstance(M, (float, int)):
            raise ValidationError("M can either be of type float or int")

        set_of_samples: gp.Set = input.domain[0]
        set_of_features: gp.Set = input.domain[-1]

        [set_of_output_dim] = gp.math._generate_dims(
            self.container, dims=[output_dim]
        )

        set_of_leafs = gp.Set._constructor_bypass(
            self.container,
            name=utils._generate_name("s", self._name_prefix, "leafs"),
            domain=["*"],
        )

        set_of_lb_ub = self.container.addSet(
            name=utils._generate_name("s", self._name_prefix, "lb_ub"),
            records=["lb", "ub"],
        )

        _feat_par = gp.Parameter._constructor_bypass(
            self.container,
            name=utils._generate_name("p", self._name_prefix, "feat_par"),
            domain=[set_of_features, set_of_leafs, set_of_lb_ub],
        )

        out = gp.Variable._constructor_bypass(
            self.container,
            name=utils._generate_name("v", self._name_prefix, "output"),
            domain=[set_of_samples, set_of_output_dim],
        )

        _feat_vars = gp.Variable._constructor_bypass(
            self.container,
            name=utils._generate_name("v", self._name_prefix, "feature"),
            domain=[set_of_samples, set_of_features],
        )

        ind_vars = gp.Variable._constructor_bypass(
            self.container,
            name=utils._generate_name("v", self._name_prefix, "indicator"),
            type="binary",
            domain=[set_of_samples, set_of_leafs],
            description="indicator variable for each leaf for each sample",
        )

        assign_one_output = gp.Equation._constructor_bypass(
            self.container,
            name=utils._generate_name(
                "e", self._name_prefix, "assign_one_output"
            ),
            domain=[set_of_samples],
            description="Activate only one leaf per sample",
        )

        out_link = gp.Parameter._constructor_bypass(
            self.container,
            name=utils._generate_name(
                "p", self._name_prefix, "predicted_value"
            ),
            domain=[set_of_leafs, set_of_output_dim],
        )

        link_indctr_output = gp.Equation._constructor_bypass(
            self.container,
            name=utils._generate_name(
                "e", self._name_prefix, "link_indctr_output"
            ),
            domain=[set_of_samples, set_of_output_dim],
            description="Link the indicator variable to the predicted value of the decision tree",
        )

        max_out = gp.Parameter._constructor_bypass(
            self.container,
            name=utils._generate_name("p", self._name_prefix, "max_out"),
            domain=[set_of_output_dim],
        )
        min_out = gp.Parameter._constructor_bypass(
            self.container,
            name=utils._generate_name("p", self._name_prefix, "min_out"),
            domain=[set_of_output_dim],
        )

        ub_output = gp.Equation._constructor_bypass(
            self.container,
            name=utils._generate_name("e", self._name_prefix, "ub_output"),
            domain=[set_of_samples, set_of_output_dim],
            description="Output cannot be more than the maximum of predicted value",
        )

        lb_output = gp.Equation._constructor_bypass(
            self.container,
            name=utils._generate_name("e", self._name_prefix, "lb_output"),
            domain=[set_of_samples, set_of_output_dim],
            description="Output cannot be less than the minimum of predicted value",
        )

        uni_domain = [set_of_samples, set_of_features, set_of_leafs]

        s = gp.Set._constructor_bypass(
            self.container,
            name=utils._generate_name(
                "s", self._name_prefix, "subset_of_paths"
            ),
            description="Dynamic subset of possible paths",
            domain=uni_domain,
        )

        cons_type = gp.Set._constructor_bypass(
            self.container,
            name=utils._generate_name("s", self._name_prefix, "cons_type"),
            domain=["*"],
        )

        feat_thresh = gp.Parameter._constructor_bypass(
            self.container,
            name=utils._generate_name(
                "p", self._name_prefix, "feature_threshold"
            ),
            description="feature splitting value",
            domain=uni_domain + [cons_type],
        )

        _bound_big_m = gp.Parameter._constructor_bypass(
            self.container,
            name=utils._generate_name("p", self._name_prefix, "bound_big_m"),
            description="bound value for big-M",
            domain=uni_domain + [cons_type],
        )

        ge_cons = gp.Equation._constructor_bypass(
            self.container,
            name=utils._generate_name(
                "e", self._name_prefix, "link_indctr_feature_ge"
            ),
            domain=uni_domain,
            description="Link the indicator variable with the feature which is Lower bounded using a big-M constraint",
        )

        le_cons = gp.Equation._constructor_bypass(
            self.container,
            name=utils._generate_name(
                "e", self._name_prefix, "link_indctr_feature_le"
            ),
            domain=uni_domain,
            description="Link the indicator variable with the feature which is Upper bounded using a big-M constraint",
        )

        if isinstance(input, gp.Variable):
            _feat_vars = input
        else:
            self.container._add_statement(
                expression.Expression(_feat_vars.fx[...], "=", input[...])
            )

        set_of_leafs._setRecords(range(nleafs))
        definition = expression.Expression(
            assign_one_output[set_of_samples],
            "..",
            (
                gp.Sum(set_of_leafs, ind_vars[set_of_samples, set_of_leafs])
                == 1
            ),
        )
        self.container._add_statement(definition)
        assign_one_output._definition = definition

<<<<<<< HEAD
=======
        _feat_par.setRecords(
            np.stack([node_lb, node_ub], axis=-1)[:, leafs, :]
        )

>>>>>>> fdd7cfee
        idx, jdx = np.indices((nleafs, output_dim), dtype=int)
        mapped_values = self.value[leafs[:, None], jdx]
        out_link._setRecords(
            [
                (int(i), int(j), v)
                for i, j, v in np.stack(
                    (idx, jdx, mapped_values), axis=-1
                ).reshape(-1, 3)
            ]
        )

        definition = expression.Expression(
            link_indctr_output[set_of_samples, set_of_output_dim],
            "..",
            (
                gp.Sum(
                    set_of_leafs,
                    out_link[set_of_leafs, set_of_output_dim]
                    * ind_vars[set_of_samples, set_of_leafs],
                )
                == out
            ),
        )
        self.container._add_statement(definition)
        link_indctr_output._definition = definition

        _feat_par_records = []
        for i, leaf in enumerate(leafs):
            for feat in range(self.n_features):
                _feat_par_records.append((feat, i, "ub", node_ub[feat, leaf]))
                _feat_par_records.append((feat, i, "lb", node_lb[feat, leaf]))

        _feat_par.setRecords(_feat_par_records)
        max_out._setRecords(np.max(self.value[leafs, :], axis=0))
        min_out._setRecords(np.min(self.value[leafs, :], axis=0))

        definition = expression.Expression(
            ub_output[...], "..", out <= max_out
        )
        self.container._add_statement(definition)
        ub_output._definition = definition

        definition = expression.Expression(
            lb_output[...], "..", out >= min_out
        )
        lb_output._definition = definition
        self.container._add_statement(definition)
        cons_type._setRecords(["ge", "le"])

        ### This generates the set of possible paths given the input data
        mask = (_feat_vars.up[...] >= _feat_par[..., "lb"]) & (
            _feat_vars.lo[...] <= _feat_par[..., "ub"]
        )
        mask_lo = (
            (_feat_vars.lo[...] < _feat_par[..., "lb"])
            & mask
            & (_feat_par[..., "lb"] > -np.inf)
        )
        mask_up = (
            (_feat_vars.up[...] > _feat_par[..., "ub"])
            & mask
            & (_feat_par[..., "ub"] < np.inf)
        )
        s[...].where[mask_lo | mask_up] = True

        self.container._add_statement(
            expression.Expression(
                feat_thresh[..., "ge"].where[mask_lo],
                "=",
                _feat_par[..., "lb"],
            )
        )
        self.container._add_statement(
            expression.Expression(
                feat_thresh[..., "le"].where[mask_up],
                "=",
                _feat_par[..., "ub"],
            )
        )
        self.container._add_statement(
            expression.Expression(
                ind_vars.fx[set_of_samples, set_of_leafs].where[
                    gp.Sum(set_of_features, ~mask)
                ],
                "=",
                0,
            )
        )
        self.container._synch_with_gams()

        self.container._add_statement(
            expression.Expression(
                _bound_big_m[s[uni_domain], "ge"].where[mask_lo],
                "=",
                (
                    M
                    if M
                    else (
                        _feat_par[set_of_features, set_of_leafs, "lb"]
                        - _feat_vars.lo[set_of_samples, set_of_features]
                    )
                ),
            )
        )

        self.container._add_statement(
            expression.Expression(
                _bound_big_m[s[uni_domain], "le"].where[mask_up],
                "=",
                (
                    M
                    if M
                    else (
                        _feat_vars.up[set_of_samples, set_of_features]
                        - _feat_par[set_of_features, set_of_leafs, "ub"]
                    )
                ),
            )
        )

        self.container._add_statement(
            expression.Expression(
                _bound_big_m[...].where[gp.math.abs(_bound_big_m) == np.inf],
                "=",
                1e10,
            )
        )

        definition = expression.Expression(
            ge_cons[uni_domain].where[
                (feat_thresh[..., "ge"] != 0) & s[uni_domain]
            ],
            "..",
            _feat_vars
            >= feat_thresh[..., "ge"]
            - _bound_big_m[..., "ge"] * (1 - ind_vars),
        )
        self.container._add_statement(definition)
        ge_cons._definition = definition

        le_cons[uni_domain].where[
            (feat_thresh[..., "le"] != 0) & s[uni_domain]
        ] = _feat_vars <= feat_thresh[..., "le"] + _bound_big_m[..., "le"] * (
            1 - ind_vars
        )

        eqns = [
            assign_one_output,
            link_indctr_output,
            ub_output,
            lb_output,
            ge_cons,
            le_cons,
        ]

        if is_random_forest:
            return out, eqns, set_of_output_dim  # type: ignore

        else:
            return out, eqns<|MERGE_RESOLUTION|>--- conflicted
+++ resolved
@@ -386,13 +386,6 @@
         self.container._add_statement(definition)
         assign_one_output._definition = definition
 
-<<<<<<< HEAD
-=======
-        _feat_par.setRecords(
-            np.stack([node_lb, node_ub], axis=-1)[:, leafs, :]
-        )
-
->>>>>>> fdd7cfee
         idx, jdx = np.indices((nleafs, output_dim), dtype=int)
         mapped_values = self.value[leafs[:, None], jdx]
         out_link._setRecords(
