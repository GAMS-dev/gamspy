from __future__ import annotations

import uuid
from typing import TYPE_CHECKING

import numpy as np

import gamspy as gp
from gamspy.exceptions import ValidationError
from gamspy.math import dim

if TYPE_CHECKING:
    from gamspy import Parameter, Variable


class Linear:
    """
    Formulation generator for Linear layer in GAMS.

    Parameters
    ----------
    container : Container
        Container that will contain the new variable and equations.
    in_features : int
        Input feature size
    out_features : int
        Output feature size
    bias : bool = True
        Should bias be added after linear transformation, by Default: True

    Examples
    --------
    >>> import gamspy as gp
    >>> import numpy as np
    >>> from gamspy.math import dim
    >>> m = gp.Container()
    >>> l1 = gp.formulations.Linear(m, 128, 64)
    >>> w = np.random.rand(64, 128)
    >>> b = np.random.rand(64)
    >>> l1.load_weights(w, b)
    >>> x = gp.Variable(m, "x", domain=dim([10, 128]))
    >>> y, set_y = l1(x)
    >>> [d.name for d in y.domain]
    ['DenseDim10_1', 'DenseDim64_1']

    """

    def __init__(
        self,
        container: gp.Container,
        in_features: int,
        out_features: int,
        bias: bool = True,
    ):
        if not isinstance(in_features, int) or in_features <= 0:
            raise ValidationError("in_features must be a positive integer")

        if not isinstance(out_features, int) or out_features <= 0:
            raise ValidationError("out_features must be a positive integer")

        if not isinstance(bias, bool):
            raise ValidationError("bias must be a boolean")

        self.container = container
        self.in_features = in_features
        self.out_features = out_features
        self.use_bias = bias
        self._state = 0
<<<<<<< HEAD
        self.weight = None
        self.weight_array = None
        self.bias = None
        self.bias_array = None
=======
        self.weight: Parameter | Variable | None = None
        self.bias: Parameter | Variable | None = None
>>>>>>> 17f5634d

    def load_weights(
        self, weight: np.ndarray, bias: np.ndarray | None = None
    ) -> None:
        """
        Mark Linear as parameter and load weights from NumPy arrays.
        After this is called `make_variable` cannot be called. Use this
        when you already have the weights of your Linear layer.

        Parameters
        ----------
        weight : np.ndarray
               Linear layer weights in shape (out_features x in_features)
        bias : np.ndarray | None
               Linear layer bias in shape (out_features, ), only required when
               bias=True during initialization

        """
        if self._state == 2:
            raise ValidationError(
                "load_weights cannot be used after calling make_variable"
            )

        if self.use_bias is False and bias is not None:
            raise ValidationError(
                "bias must be None since bias was set to False during initialization"
            )

        if self.use_bias is True and bias is None:
            raise ValidationError("bias must be provided")

        if len(weight.shape) != 2:
            raise ValidationError(
                f"expected 2D input for weight (got {len(weight.shape)}D input)"
            )

        expected_shape = (
            self.out_features,
            self.in_features,
        )
        if weight.shape != expected_shape:
            raise ValidationError(
                f"weight expected to be in shape {expected_shape}"
            )

        if bias is not None:
            if len(bias.shape) != 1:
                raise ValidationError(
                    f"expected 1D input for bias (got {len(bias.shape)}D input)"
                )

            if bias.shape[0] != self.out_features:
                raise ValidationError(
                    f"bias expected to be in shape ({self.out_features},)"
                )

        if self.weight is None:
            name = "lin_weight" + str(uuid.uuid4()).split("-")[0]
            self.weight = gp.Parameter(
                self.container,
                name,
                domain=dim(expected_shape),
                records=weight,
            )
        else:
            self.weight.setRecords(weight)
        self.weight_array = weight

        if self.use_bias:
            if self.bias is None:
                name = "lin_bias" + str(uuid.uuid4()).split("-")[0]
                self.bias = gp.Parameter(
                    self.container,
                    name,
                    domain=dim([self.out_features]),
                    records=bias,
                )
            else:
                self.bias.setRecords(bias)

            self.bias_array = bias

        self._state = 1

    def make_variable(self) -> None:
        """
        Mark Linear layer as variable. After this is called `load_weights`
        cannot be called. Use this when you need to learn the weights
        of your linear layer in your optimization model.

        This does not initialize the weights, it is highly recommended
        that you set initial values to `weight` and `bias` variables.
        """
        if self._state == 1:
            raise ValidationError(
                "make_variable cannot be used after calling load_weights"
            )

        expected_shape = (
            self.out_features,
            self.in_features,
        )

        if self.weight is None:
            self.weight = gp.Variable(
                self.container, domain=dim(expected_shape)
            )

        if self.use_bias and self.bias is None:
            self.bias = gp.Variable(
                self.container,
                domain=dim([self.out_features]),
            )

        self._state = 2

    def __call__(
        self, input: gp.Parameter | gp.Variable, propagate_bounds: bool = True
    ) -> tuple[gp.Variable, list[gp.Equation]]:
        """
        Forward pass your input, generate output and equations required for
        calculating the linear transformation.

        Parameters
        ----------
        input : gp.Parameter | gp.Variable
                input to the linear layer, must be in shape
                (* x in_features)
        """
        if self.weight is None:
            raise ValidationError(
                "You must call load_weights or make_variable first before using the Linear"
            )

        if len(input.domain) == 0:
            raise ValidationError(
                "expected an input with at least 1 dimension"
            )

        if len(input.domain[-1]) != self.in_features:
            raise ValidationError("in_features does not match")

        expr = input @ self.weight.t()

        if self.bias is not None:
            expr = expr + self.bias[expr.domain[-1]]

        name = "lin_eq" + str(uuid.uuid4()).split("-")[0]
        vname = "lin_var" + str(uuid.uuid4()).split("-")[0]

        out = gp.Variable(self.container, vname, domain=expr.domain)

        set_out = gp.Equation(self.container, name, domain=out.domain)

        set_out[...] = out == expr

        if (
            propagate_bounds
            and self._state == 1
            and isinstance(input, gp.Variable)
        ):
            x_bounds_name = "x_bounds_" + str(uuid.uuid4()).split("-")[0]
            out_bounds_name = "out_bounds_" + str(uuid.uuid4()).split("-")[0]

            x_bounds = gp.Parameter(
                self.container, x_bounds_name, domain=dim([2, *input.shape])
            )
            x_bounds["0", *input.domain] = input.lo[...]
            x_bounds["1", *input.domain] = input.up[...]

            x_lb = x_bounds.toDense["0"]
            x_ub = x_bounds.toDense["1"]

            w_pos = np.maximum(self.weight_array, 1e-9)
            w_neg = np.minimum(self.weight_array, -1e-9)

            lo_out = (x_lb @ w_pos.T) + (x_ub @ w_neg.T)
            up_out = (x_ub @ w_pos.T) + (x_lb @ w_neg.T)

            if self.use_bias:
                lo_out = lo_out + self.bias_array
                up_out = up_out + self.bias_array

            out_bounds_array = np.stack([lo_out, up_out], axis=0)

            out_bounds = gp.Parameter(
                self.container,
                out_bounds_name,
                domain=dim([2, *out.shape]),
                records=out_bounds_array,
            )

            out.lo[...] = out_bounds["0", *out.domain]
            out.up[...] = out_bounds["1", *out.domain]

        return out, [set_out]<|MERGE_RESOLUTION|>--- conflicted
+++ resolved
@@ -66,15 +66,10 @@
         self.out_features = out_features
         self.use_bias = bias
         self._state = 0
-<<<<<<< HEAD
-        self.weight = None
+        self.weight: Parameter | Variable | None = None
         self.weight_array = None
-        self.bias = None
+        self.bias: Parameter | Variable | None = None
         self.bias_array = None
-=======
-        self.weight: Parameter | Variable | None = None
-        self.bias: Parameter | Variable | None = None
->>>>>>> 17f5634d
 
     def load_weights(
         self, weight: np.ndarray, bias: np.ndarray | None = None
