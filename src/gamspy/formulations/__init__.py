--- conflicted
+++ resolved
@@ -1,14 +1,10 @@
 import gamspy.formulations.nn as nn
 import gamspy.formulations.piecewise as piecewise
-<<<<<<< HEAD
 from gamspy.formulations.ml import (
     DecisionTreeStruct,
     RandomForest,
     RegressionTree,
 )
-=======
-from gamspy.formulations.ml import DecisionTreeStruct, RegressionTree
->>>>>>> e5039fd0
 from gamspy.formulations.nn import (
     AvgPool2d,
     Conv1d,
@@ -38,8 +34,5 @@
     "pwl_interval_formulation",
     "RegressionTree",
     "DecisionTreeStruct",
-<<<<<<< HEAD
     "RandomForest",
-=======
->>>>>>> e5039fd0
 ]