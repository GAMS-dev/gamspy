--- conflicted
+++ resolved
@@ -35,9 +35,6 @@
     "pwl_interval_formulation",
     "RegressionTree",
     "DecisionTreeStruct",
-<<<<<<< HEAD
+    "TorchSequential",
     "RandomForest",
-=======
-    "TorchSequential",
->>>>>>> 8d4382c5
 ]