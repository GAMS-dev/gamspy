from __future__ import annotations

from typing import TYPE_CHECKING, Sequence

import gamspy._algebra.condition as condition
import gamspy._algebra.domain as domain
import gamspy._algebra.expression as expression
import gamspy._algebra.operable as operable
import gamspy._symbols as syms
<<<<<<< HEAD
import gamspy._validation as validation
=======
import gamspy._symbols.implicits as implicits
>>>>>>> fe812b82
import gamspy.utils as utils
from gamspy.exceptions import ValidationError

if TYPE_CHECKING:
    from gams.transfer import Alias, Parameter, Set

    from gamspy import Variable
    from gamspy._algebra import Domain
    from gamspy._algebra.condition import Condition
    from gamspy._algebra.expression import Expression
    from gamspy._symbols.implicits import (
        ImplicitParameter,
        ImplicitSet,
        ImplicitVariable,
    )


class Operation(operable.Operable):
    def __init__(
        self,
<<<<<<< HEAD
        domain: Set | Alias | Sequence[Set | Alias] | Domain | Expression,
        expression: (
            Expression
=======
        domain: Set
        | Alias
        | ImplicitSet
        | tuple[Set | Alias]
        | Domain
        | Condition,
        rhs: (
            Expression
            | Operation
>>>>>>> fe812b82
            | ImplicitVariable
            | ImplicitParameter
            | int
            | bool
<<<<<<< HEAD
            | float
            | Variable
            | Parameter
            | Operation
        ),
        op_name: str,
    ):
        self.op_domain = utils._to_list(domain)
        if len(self.op_domain) == 0:
            raise ValidationError("Operation requires at least one index")

        self._bare_op_domain = utils.get_set(self.op_domain)
        self.expression = expression
        self._op_name = op_name
        self.container = self._bare_op_domain[0].container
=======
        ),
        op_name: str,
    ):
        self.domain = utils._to_list(domain)
        assert len(self.domain) > 0, "Operation requires at least one index"
        self.rhs = rhs
        self._op_name = op_name
        self.raw_domain = self.get_raw_domain()
>>>>>>> fe812b82

        # allow conditions
        self.where = condition.Condition(self)
        self.domain: list[Set | Alias] = []

        self._operation_indices = []
        if not isinstance(expression, (bool, float, int)):
            for i, x in enumerate(expression.domain):
                try:
                    sum_index = self._bare_op_domain.index(x)
                    self._operation_indices.append((i, sum_index))
                except ValueError:
                    self.domain.append(x)

        self.dimension = validation.get_dimension(self.domain)
        controlled_domain = [d for d in self._bare_op_domain]
        controlled_domain.extend(getattr(expression, "controlled_domain", []))
        self.controlled_domain = list(set(controlled_domain))

    def __getitem__(self, indices: Sequence | str):
        domain = validation.validate_domain(self, indices)
        for index, sum_index in self._operation_indices:
            domain.insert(index, self._bare_op_domain[sum_index])

        if isinstance(self.expression, (bool, float, int)):
            return Operation(self.op_domain, self.expression, self._op_name)
        else:
            return Operation(
                self.op_domain, self.expression[domain], self._op_name
            )

    def get_raw_domain(self) -> list[Set | Alias | ImplicitSet]:
        raw_domain = []
        for elem in self.domain:
            if isinstance(elem, condition.Condition):
                if isinstance(elem.conditioning_on, implicits.ImplicitSet):
                    raw_domain.append(elem.conditioning_on.parent)
                elif isinstance(elem.conditioning_on, (syms.Set, syms.Alias)):
                    raw_domain.append(elem.conditioning_on)
                elif isinstance(elem.conditioning_on, domain.Domain):
                    raw_domain += elem.conditioning_on.sets
            elif isinstance(elem, domain.Domain):
                raw_domain += elem.sets
            elif isinstance(elem, implicits.ImplicitSet):
                raw_domain.append(elem)
            else:
                raw_domain.append(elem)

        return raw_domain

    def validate_operation(self, control_stack):
        for elem in self.raw_domain:
            if isinstance(elem, implicits.ImplicitSet):
                control_stack += [
                    member
                    for member in elem.domain
                    if member not in control_stack
                ]

            if elem in control_stack:
                raise ValidationError(f"Set {elem} is already in control")

        stack = control_stack + self.raw_domain
        if isinstance(self.rhs, expression.Expression):
            self.rhs._validate_definition(stack)
        elif isinstance(self.rhs, Operation):
            self.rhs.validate_operation(stack)

    def _get_index_str(self) -> str:
<<<<<<< HEAD
        if len(self.op_domain) == 1:
            op_domain = self.op_domain[0]
            representaiton = op_domain.gamsRepr()
            if isinstance(op_domain, expression.Expression):
=======
        if len(self.domain) == 1:
            domain = self.domain[0]
            representation = domain.gamsRepr()
            if isinstance(domain, condition.Condition):
>>>>>>> fe812b82
                # sum((l(root,s,s1,s2) $ od(root,s)),1); -> not valid
                # sum(l(root,s,s1,s2) $ od(root,s),1); -> valid
                return representation[1:-1]

            return representation

        return (
            "("
            + ",".join([index.gamsRepr() for index in self.op_domain])
            + ")"
        )

    def __eq__(self, other):  # type: ignore
        return expression.Expression(self, "=e=", other)

    def __ne__(self, other):  # type: ignore
        return expression.Expression(self, "ne", other)

    def __neg__(self):
        return expression.Expression(None, "-", self)

    def _replace_operations(self, output: str) -> str:
        output = output.replace("=l=", "<=")
        output = output.replace("=g=", ">=")
        output = output.replace("=e=", "eq")

        return output

    def gamsRepr(self) -> str:
        # Ex: sum((i,j), c(i,j) * x(i,j))
        output = f"{self._op_name}("

        index_str = self._get_index_str()

        output += index_str
        output += ","

        if isinstance(self.rhs, float):
            self.rhs = utils._map_special_values(self.rhs)

        if isinstance(self.rhs, bool):
            self.rhs = (
                "yes" if self.rhs is True else "no"  # type: ignore
            )

        expression_str = (
<<<<<<< HEAD
            str(self.expression)
            if isinstance(self.expression, (bool, float, int, str))
            else self.expression.gamsRepr()
=======
            str(self.rhs)
            if isinstance(self.rhs, (int, str))
            else self.rhs.gamsRepr()
>>>>>>> fe812b82
        )

        output += expression_str
        output += ")"

        output = self._replace_operations(output)

        return output

    def latexRepr(self) -> str:
        """
        Representation of this operation in Latex.

        Returns
        -------
        str
        """
        op_map = {"sum": "sum", "prod": "prod", "smax": "max", "smin": "min"}

        indices = []
<<<<<<< HEAD
        condition = None
        for index in self.op_domain:
            if isinstance(index, expression.Expression) and index.data == "$":
                indices.append(index.left)
                condition = index.right
=======
        given_condition = None
        for index in self.domain:
            if isinstance(index, condition.Condition):
                indices.append(index.conditioning_on)
                given_condition = index.condition
>>>>>>> fe812b82
            else:
                indices.append(index)

        index_str = ",".join([index.latexRepr() for index in indices])

        if given_condition is not None:
            index_str += " ~ | ~ " + given_condition.latexRepr()

        expression_str = (
<<<<<<< HEAD
            str(self.expression)
            if isinstance(self.expression, (int, float, str))
            else self.expression.latexRepr()
=======
            str(self.rhs)
            if isinstance(self.rhs, (int, str))
            else self.rhs.latexRepr()
>>>>>>> fe812b82
        )
        representation = f"\\displaystyle \\{op_map[self._op_name]}_{{{index_str}}} {expression_str}"
        return representation


class Sum(Operation):
    """
    Represents a sum operation over a domain.

    Parameters
    ----------
    domain : Set | Alias | tuple[Set | Alias], Domain, Expression
    expression : (
            Expression
            | ImplicitVariable
            | ImplicitParameter
            | int
            | bool
            | Variable
            | Parameter
            | Operation
        )

    Examples
    --------
    >>> import gamspy as gp
    >>> m = gp.Container()
    >>> i = gp.Set(m, "i", records=['i1','i2', 'i3'])
    >>> v = gp.Variable(m, "v")
    >>> e = gp.Equation(m, "e", type="eq")
    >>> d = gp.Parameter(m, "d", domain=[i], records=[("i1", 1), ("i2", 2), ("i3", 4)])
    >>> e[...] = gp.Sum(i, d[i]) <= v
    """

    def __init__(
        self,
        domain: Set | Alias | tuple[Set | Alias] | Domain | Expression,
        expression: Expression | int | bool,
    ):
        super().__init__(domain, expression, "sum")

    def gamsRepr(self):
        """
        Representation of the Sum operation in GAMS language.

        Returns
        -------
        str

        Examples
        --------
        >>> from gamspy import Container, Set, Parameter, Variable, Sum
        >>> m = Container()
        >>> i = Set(m, "i", records=['i1','i2', 'i3'])
        >>> c = Parameter(m, "c", domain=i)
        >>> v = Variable(m, "v", domain=i)
        >>> Sum(i, c[i]*v[i]).gamsRepr()
        'sum(i,(c(i) * v(i)))'

        """
        repr = super().gamsRepr()
        return repr


class Product(Operation):
    """
    Represents a product operation over a domain.

    Parameters
    ----------
    domain : Set | Alias | Tuple[Set | Alias], Domain, Expression
    expression : (
            Expression
            | ImplicitVariable
            | ImplicitParameter
            | int
            | bool
            | Variable
            | Parameter
            | Operation
        )

    Examples
    --------
    >>> import gamspy as gp
    >>> m = gp.Container()
    >>> i = gp.Set(m, "i", records=['i1','i2', 'i3'])
    >>> v = gp.Variable(m, "v")
    >>> e = gp.Equation(m, "e", type="eq")
    >>> p = gp.Parameter(m, "p", domain=[i], records=[("i1", 1), ("i2", 2), ("i3", 4)])
    >>> e[...] = gp.Product(i, p[i]) <= v
    """

    def __init__(
        self,
        domain: Set | Alias | tuple[Set | Alias] | Domain | Expression,
        expression: Expression | int | bool,
    ):
        super().__init__(domain, expression, "prod")

    def gamsRepr(self):
        """
        Representation of the Product operation in GAMS language.

        Returns
        -------
        str

        Examples
        --------
        >>> from gamspy import Container, Set, Parameter, Variable, Product
        >>> m = Container()
        >>> i = Set(m, "i", records=['i1','i2', 'i3'])
        >>> c = Parameter(m, "c", domain=i)
        >>> v = Variable(m, "v", domain=i)
        >>> Product(i, c[i]*v[i]).gamsRepr()
        'prod(i,(c(i) * v(i)))'

        """
        repr = super().gamsRepr()
        return repr


class Smin(Operation):
    """
    Represents a smin operation over a domain.

    Parameters
    ----------
    domain : Set | Alias | Tuple[Set | Alias], Domain, Expression
    expression : (
            Expression
            | ImplicitVariable
            | ImplicitParameter
            | int
            | bool
            | Variable
            | Parameter
            | Operation
        )

    Examples
    --------
    >>> import gamspy as gp
    >>> m = gp.Container()
    >>> i = gp.Set(m, "i", records=['i1','i2', 'i3'])
    >>> v = gp.Variable(m, "v")
    >>> e = gp.Equation(m, "e", type="eq")
    >>> p = gp.Parameter(m, "p", domain=[i], records=[("i1", 1), ("i2", 2), ("i3", 4)])
    >>> e[...] = gp.Smin(i, p[i]) <= v
    """

    def __init__(
        self,
        domain: Set | Alias | tuple[Set | Alias] | Domain | Expression,
        expression: Expression | int | bool,
    ):
        super().__init__(domain, expression, "smin")

    def gamsRepr(self):
        """
        Representation of the Smin operation in GAMS language.

        Returns
        -------
        str

        Examples
        --------
        >>> from gamspy import Container, Set, Parameter, Variable, Smin
        >>> m = Container()
        >>> i = Set(m, "i", records=['i1','i2', 'i3'])
        >>> c = Parameter(m, "c", domain=i)
        >>> v = Variable(m, "v", domain=i)
        >>> Smin(i, c[i]*v[i]).gamsRepr()
        'smin(i,(c(i) * v(i)))'

        """
        repr = super().gamsRepr()
        return repr


class Smax(Operation):
    """
    Represents a smax operation over a domain.

    Parameters
    ----------
    domain : Set | Alias | Tuple[Set | Alias], Domain, Expression
    expression : (
            Expression
            | ImplicitVariable
            | ImplicitParameter
            | int
            | bool
            | Variable
            | Parameter
            | Operation
        )

    Examples
    --------
    >>> import gamspy as gp
    >>> m = gp.Container()
    >>> i = gp.Set(m, "i", records=['i1','i2', 'i3'])
    >>> v = gp.Variable(m, "v")
    >>> e = gp.Equation(m, "e", type="eq")
    >>> p = gp.Parameter(m, "p", domain=[i], records=[("i1", 1), ("i2", 2), ("i3", 4)])
    >>> e[...] = gp.Smax(i, p[i]) <= v
    """

    def __init__(
        self,
        domain: Set | Alias | tuple[Set | Alias] | Domain | Expression,
        expression: Expression | int | bool,
    ):
        super().__init__(domain, expression, "smax")

    def gamsRepr(self):
        """
        Representation of the Smax operation in GAMS language.

        Returns
        -------
        str

        Examples
        --------
        >>> from gamspy import Container, Set, Parameter, Variable, Smax
        >>> m = Container()
        >>> i = Set(m, "i", records=['i1','i2', 'i3'])
        >>> c = Parameter(m, "c", domain=i)
        >>> v = Variable(m, "v", domain=i)
        >>> Smax(i, c[i]*v[i]).gamsRepr()
        'smax(i,(c(i) * v(i)))'

        """
        repr = super().gamsRepr()
        return repr


class Ord(operable.Operable):
    """
    The operator ord may be used only with one-dimensional sets.

    Parameters
    ----------
    set : Set | Alias

    Examples
    --------
    >>> import gamspy as gp
    >>>
    >>> m = gp.Container()
    >>> t = gp.Set(
    >>>     m,
    >>>     name="t",
    >>>     description="time periods",
    >>>     records=[str(x) for x in range(1985, 1996)],
    >>> )
    >>> val = gp.Parameter(m, name="val", domain=[t])
    >>> val[t] = gp.Ord(t)
    """

    def __init__(self, set: Set | Alias):
        if not isinstance(set, (syms.Set, syms.Alias)):
            raise ValidationError(
                "Ord operation is only for Set and Alias objects!"
            )

        self._set = set
<<<<<<< HEAD
        self.domain: list[Set | Alias] = []
=======
        self.where = condition.Condition(self)
>>>>>>> fe812b82

    def __eq__(self, other) -> Expression:  # type: ignore
        return expression.Expression(self, "eq", other)

    def __ge__(self, other):
        return expression.Expression(self, ">=", other)

    def __le__(self, other):
        return expression.Expression(self, "<=", other)

    def __ne__(self, other):  # type: ignore
        return expression.Expression(self, "ne", other)

    def gamsRepr(self) -> str:
        """
        Representation of the Ord operation in GAMS language.

        Returns
        -------
        str

        Examples
        --------
        >>> from gamspy import Container, Set, Ord
        >>> m = Container()
        >>> i = Set(m, "i", records=['i1','i2', 'i3'])
        >>> Ord(i).gamsRepr()
        'ord(i)'

        """
        return f"ord({self._set.name})"

    def latexRepr(self) -> str:
        """
        Representation of Ord function in Latex.

        Returns
        -------
        str
        """
        return f"ord({self._set.name})"


class Card(operable.Operable):
    """
    The operator card may be used with any symbol and returns its number of records.

    Parameters
    ----------
    symbol : Set | Alias | Parameter | Variable | Equation | Model

    Examples
    --------
    >>> import gamspy as gp
    >>>
    >>> m = gp.Container()
    >>>
    >>> t = gp.Set(
    >>>     m,
    >>>     name="t",
    >>>     description="time periods",
    >>>     records=[str(x) for x in range(1985, 1996)],
    >>> )
    >>> s = gp.Parameter(m, name="s")
    >>> s[...] = gp.Card(t)
    """

    def __init__(
        self,
        symbol: Set | Alias | Parameter,
    ) -> None:
        if not isinstance(symbol, (syms.Set, syms.Alias, syms.Parameter)):
            raise ValidationError(
                "Card operation is only for Set, Alias and Parameter objects!"
            )

        self._symbol = symbol
<<<<<<< HEAD
        self.domain: list[Set | Alias] = []
=======
        self.where = condition.Condition(self)
>>>>>>> fe812b82

    def __eq__(self, other) -> Expression:  # type: ignore
        return expression.Expression(self, "eq", other)

    def __ge__(self, other):
        return expression.Expression(self, ">=", other)

    def __le__(self, other):
        return expression.Expression(self, "<=", other)

    def __ne__(self, other):  # type: ignore
        return expression.Expression(self, "ne", other)

    def __bool__(self):
        raise ValidationError(
            "Card operation cannot be used as a truth value. Use len(<symbol>.records) instead."
        )

    def gamsRepr(self) -> str:
        """
        Representation of the Card operation in GAMS language.

        Returns
        -------
        str

        Examples
        --------
        >>> from gamspy import Container, Set, Card
        >>> m = Container()
        >>> i = Set(m, "i", records=['i1','i2', 'i3'])
        >>> Card(i).gamsRepr()
        'card(i)'

        """
        return f"card({self._symbol.name})"

    def latexRepr(self) -> str:
        """
        Representation of Card function in Latex.

        Returns
        -------
        str
        """
        return f"card({self._symbol.name})"<|MERGE_RESOLUTION|>--- conflicted
+++ resolved
@@ -7,18 +7,14 @@
 import gamspy._algebra.expression as expression
 import gamspy._algebra.operable as operable
 import gamspy._symbols as syms
-<<<<<<< HEAD
+import gamspy._symbols.implicits as implicits
 import gamspy._validation as validation
-=======
-import gamspy._symbols.implicits as implicits
->>>>>>> fe812b82
 import gamspy.utils as utils
 from gamspy.exceptions import ValidationError
 
 if TYPE_CHECKING:
     from gams.transfer import Alias, Parameter, Set
 
-    from gamspy import Variable
     from gamspy._algebra import Domain
     from gamspy._algebra.condition import Condition
     from gamspy._algebra.expression import Expression
@@ -32,11 +28,6 @@
 class Operation(operable.Operable):
     def __init__(
         self,
-<<<<<<< HEAD
-        domain: Set | Alias | Sequence[Set | Alias] | Domain | Expression,
-        expression: (
-            Expression
-=======
         domain: Set
         | Alias
         | ImplicitSet
@@ -46,45 +37,29 @@
         rhs: (
             Expression
             | Operation
->>>>>>> fe812b82
             | ImplicitVariable
             | ImplicitParameter
             | int
             | bool
-<<<<<<< HEAD
-            | float
-            | Variable
-            | Parameter
-            | Operation
         ),
         op_name: str,
     ):
         self.op_domain = utils._to_list(domain)
-        if len(self.op_domain) == 0:
-            raise ValidationError("Operation requires at least one index")
-
-        self._bare_op_domain = utils.get_set(self.op_domain)
-        self.expression = expression
-        self._op_name = op_name
-        self.container = self._bare_op_domain[0].container
-=======
-        ),
-        op_name: str,
-    ):
-        self.domain = utils._to_list(domain)
-        assert len(self.domain) > 0, "Operation requires at least one index"
+        assert len(self.op_domain) > 0, "Operation requires at least one index"
         self.rhs = rhs
         self._op_name = op_name
         self.raw_domain = self.get_raw_domain()
->>>>>>> fe812b82
 
         # allow conditions
         self.where = condition.Condition(self)
+
+        self._bare_op_domain = utils.get_set(self.op_domain)
+        self.container = self.raw_domain[0].container
         self.domain: list[Set | Alias] = []
 
         self._operation_indices = []
-        if not isinstance(expression, (bool, float, int)):
-            for i, x in enumerate(expression.domain):
+        if not isinstance(rhs, (bool, float, int)):
+            for i, x in enumerate(rhs.domain):
                 try:
                     sum_index = self._bare_op_domain.index(x)
                     self._operation_indices.append((i, sum_index))
@@ -93,7 +68,7 @@
 
         self.dimension = validation.get_dimension(self.domain)
         controlled_domain = [d for d in self._bare_op_domain]
-        controlled_domain.extend(getattr(expression, "controlled_domain", []))
+        controlled_domain.extend(getattr(rhs, "controlled_domain", []))
         self.controlled_domain = list(set(controlled_domain))
 
     def __getitem__(self, indices: Sequence | str):
@@ -101,16 +76,14 @@
         for index, sum_index in self._operation_indices:
             domain.insert(index, self._bare_op_domain[sum_index])
 
-        if isinstance(self.expression, (bool, float, int)):
-            return Operation(self.op_domain, self.expression, self._op_name)
+        if isinstance(self.rhs, (bool, float, int)):
+            return Operation(self.op_domain, self.rhs, self._op_name)
         else:
-            return Operation(
-                self.op_domain, self.expression[domain], self._op_name
-            )
+            return Operation(self.op_domain, self.rhs[domain], self._op_name)
 
     def get_raw_domain(self) -> list[Set | Alias | ImplicitSet]:
         raw_domain = []
-        for elem in self.domain:
+        for elem in self.op_domain:
             if isinstance(elem, condition.Condition):
                 if isinstance(elem.conditioning_on, implicits.ImplicitSet):
                     raw_domain.append(elem.conditioning_on.parent)
@@ -146,17 +119,10 @@
             self.rhs.validate_operation(stack)
 
     def _get_index_str(self) -> str:
-<<<<<<< HEAD
         if len(self.op_domain) == 1:
             op_domain = self.op_domain[0]
-            representaiton = op_domain.gamsRepr()
-            if isinstance(op_domain, expression.Expression):
-=======
-        if len(self.domain) == 1:
-            domain = self.domain[0]
-            representation = domain.gamsRepr()
-            if isinstance(domain, condition.Condition):
->>>>>>> fe812b82
+            representation = op_domain.gamsRepr()
+            if isinstance(op_domain, condition.Condition):
                 # sum((l(root,s,s1,s2) $ od(root,s)),1); -> not valid
                 # sum(l(root,s,s1,s2) $ od(root,s),1); -> valid
                 return representation[1:-1]
@@ -203,15 +169,9 @@
             )
 
         expression_str = (
-<<<<<<< HEAD
-            str(self.expression)
-            if isinstance(self.expression, (bool, float, int, str))
-            else self.expression.gamsRepr()
-=======
             str(self.rhs)
-            if isinstance(self.rhs, (int, str))
+            if isinstance(self.rhs, (bool, float, int, str))
             else self.rhs.gamsRepr()
->>>>>>> fe812b82
         )
 
         output += expression_str
@@ -232,19 +192,11 @@
         op_map = {"sum": "sum", "prod": "prod", "smax": "max", "smin": "min"}
 
         indices = []
-<<<<<<< HEAD
-        condition = None
+        given_condition = None
         for index in self.op_domain:
-            if isinstance(index, expression.Expression) and index.data == "$":
-                indices.append(index.left)
-                condition = index.right
-=======
-        given_condition = None
-        for index in self.domain:
             if isinstance(index, condition.Condition):
                 indices.append(index.conditioning_on)
                 given_condition = index.condition
->>>>>>> fe812b82
             else:
                 indices.append(index)
 
@@ -254,15 +206,9 @@
             index_str += " ~ | ~ " + given_condition.latexRepr()
 
         expression_str = (
-<<<<<<< HEAD
-            str(self.expression)
-            if isinstance(self.expression, (int, float, str))
-            else self.expression.latexRepr()
-=======
             str(self.rhs)
-            if isinstance(self.rhs, (int, str))
+            if isinstance(self.rhs, (int, float, str))
             else self.rhs.latexRepr()
->>>>>>> fe812b82
         )
         representation = f"\\displaystyle \\{op_map[self._op_name]}_{{{index_str}}} {expression_str}"
         return representation
@@ -534,11 +480,8 @@
             )
 
         self._set = set
-<<<<<<< HEAD
         self.domain: list[Set | Alias] = []
-=======
         self.where = condition.Condition(self)
->>>>>>> fe812b82
 
     def __eq__(self, other) -> Expression:  # type: ignore
         return expression.Expression(self, "eq", other)
@@ -616,11 +559,8 @@
             )
 
         self._symbol = symbol
-<<<<<<< HEAD
         self.domain: list[Set | Alias] = []
-=======
         self.where = condition.Condition(self)
->>>>>>> fe812b82
 
     def __eq__(self, other) -> Expression:  # type: ignore
         return expression.Expression(self, "eq", other)
