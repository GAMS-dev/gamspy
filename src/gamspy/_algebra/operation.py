--- conflicted
+++ resolved
@@ -5,12 +5,9 @@
 import gamspy._algebra.condition as condition
 import gamspy._algebra.expression as expression
 import gamspy._algebra.operable as operable
-<<<<<<< HEAD
+import gamspy._symbols as syms
 import gamspy._symbols.implicits as implicits
 import gamspy._validation as validation
-=======
-import gamspy._symbols as syms
->>>>>>> de4c3f75
 import gamspy.utils as utils
 from gamspy.exceptions import ValidationError
 
@@ -79,7 +76,6 @@
                 self.op_domain, self.expression[domain], self._op_name
             )
 
-<<<<<<< HEAD
     def _extract_variables(self):
         from gamspy import Variable
 
@@ -99,18 +95,12 @@
 
     def _get_index_str(self) -> str:
         if len(self.op_domain) == 1:
-            item = self.op_domain[0]
-            index_str = item.gamsRepr()
-=======
-    def _get_index_str(self) -> str:
-        if len(self.domain) == 1:
-            domain = self.domain[0]
-            representaiton = domain.gamsRepr()
-            if isinstance(domain, expression.Expression):
+            op_domain = self.op_domain[0]
+            representaiton = op_domain.gamsRepr()
+            if isinstance(op_domain, expression.Expression):
                 # sum((l(root,s,s1,s2) $ od(root,s)),1); -> not valid
                 # sum(l(root,s,s1,s2) $ od(root,s),1); -> valid
                 return representaiton[1:-1]
->>>>>>> de4c3f75
 
             return representaiton
 
@@ -191,14 +181,9 @@
     >>> m = gp.Container()
     >>> i = gp.Set(m, "i", records=['i1','i2', 'i3'])
     >>> v = gp.Variable(m, "v")
-<<<<<<< HEAD
-    >>> e = gp.Equation(m, "e", type="regular")
+    >>> e = gp.Equation(m, "e", type="eq")
     >>> d = gp.Parameter(m, "d", domain=[i], records=[("i1", 1), ("i2", 2), ("i3", 4)])
     >>> e[...] = gp.Sum(i, d[i]) <= v
-=======
-    >>> e = gp.Equation(m, "e", type="eq")
-    >>> e[...] = gp.Sum(i, 3) <= v
->>>>>>> de4c3f75
     """
 
     def __init__(
@@ -255,14 +240,9 @@
     >>> m = gp.Container()
     >>> i = gp.Set(m, "i", records=['i1','i2', 'i3'])
     >>> v = gp.Variable(m, "v")
-<<<<<<< HEAD
-    >>> e = gp.Equation(m, "e", type="regular")
+    >>> e = gp.Equation(m, "e", type="eq")
     >>> p = gp.Parameter(m, "p", domain=[i], records=[("i1", 1), ("i2", 2), ("i3", 4)])
     >>> e[...] = gp.Product(i, p[i]) <= v
-=======
-    >>> e = gp.Equation(m, "e", type="eq")
-    >>> e[...] = gp.Product(i, 3) <= v
->>>>>>> de4c3f75
     """
 
     def __init__(
@@ -319,14 +299,9 @@
     >>> m = gp.Container()
     >>> i = gp.Set(m, "i", records=['i1','i2', 'i3'])
     >>> v = gp.Variable(m, "v")
-<<<<<<< HEAD
-    >>> e = gp.Equation(m, "e", type="regular")
+    >>> e = gp.Equation(m, "e", type="eq")
     >>> p = gp.Parameter(m, "p", domain=[i], records=[("i1", 1), ("i2", 2), ("i3", 4)])
     >>> e[...] = gp.Smin(i, p[i]) <= v
-=======
-    >>> e = gp.Equation(m, "e", type="eq")
-    >>> e[...] = gp.Smin(i, 3) <= v
->>>>>>> de4c3f75
     """
 
     def __init__(
@@ -383,14 +358,9 @@
     >>> m = gp.Container()
     >>> i = gp.Set(m, "i", records=['i1','i2', 'i3'])
     >>> v = gp.Variable(m, "v")
-<<<<<<< HEAD
-    >>> e = gp.Equation(m, "e", type="regular")
+    >>> e = gp.Equation(m, "e", type="eq")
     >>> p = gp.Parameter(m, "p", domain=[i], records=[("i1", 1), ("i2", 2), ("i3", 4)])
     >>> e[...] = gp.Smax(i, p[i]) <= v
-=======
-    >>> e = gp.Equation(m, "e", type="eq")
-    >>> e[...] = gp.Smax(i, 3) <= v
->>>>>>> de4c3f75
     """
 
     def __init__(
