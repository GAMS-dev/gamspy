--- conflicted
+++ resolved
@@ -102,23 +102,25 @@
             self.container = right.container
 
     def _create_domain(self):
-        if self.left is None or isinstance(self.left, (int, float, str)):
-            left_domain = []  # left is a scalar
-        elif isinstance(self.left, domain.Domain):
-            left_domain = self.left.sets
-        else:
-            left_domain = self.left.domain
-
-        self._left_domain = left_domain
-
-        if self.right is None or isinstance(self.right, (int, float, str)):
-            right_domain = []  # right is a scalar
-        elif isinstance(self.right, domain.Domain):
-            right_domain = self.right.sets
-        else:
-            right_domain = self.right.domain
-
-        self._right_domain = right_domain
+        for loc, result in [
+            (self.left, "_left_domain"),
+            (self.right, "_right_domain"),
+        ]:
+            if isinstance(loc, condition.Condition):
+                loc = loc.conditioning_on
+
+            if loc is None or isinstance(loc, (int, float, str)):
+                result_domain = []  # left is a scalar
+            elif isinstance(loc, domain.Domain):
+                result_domain = loc.sets
+            else:
+                result_domain = loc.domain
+
+            setattr(self, result, result_domain)
+
+        left_domain = self._left_domain
+        right_domain = self._right_domain
+
         set_to_index = {}
 
         for domain_char, domain_ptr in (
@@ -406,16 +408,11 @@
                     stack += list(node.data.elements)
 
                 if isinstance(node, operation.Operation):
-<<<<<<< HEAD
                     stack += node.op_domain
-                    node = node.expression
-=======
-                    stack += node.domain
                     node = node.rhs
                 elif isinstance(node, condition.Condition):
                     stack.append(node.conditioning_on)
                     node = node.condition
->>>>>>> fe812b82
                 else:
                     node = getattr(node, "right", None)
             else:
@@ -444,13 +441,8 @@
                         symbols.append(given_condition.parent.name)
 
                 if isinstance(node, operation.Operation):
-<<<<<<< HEAD
                     stack += node.op_domain
-                    node = node.expression
-=======
-                    stack += node.domain
                     node = node.rhs
->>>>>>> fe812b82
                 else:
                     node = getattr(node, "right", None)
             else:
