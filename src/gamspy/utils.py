from __future__ import annotations

import os
<<<<<<< HEAD
from collections.abc import Sequence
from typing import TYPE_CHECKING, Iterable
=======
import platform
from typing import TYPE_CHECKING
>>>>>>> de4c3f75

import gams.transfer as gt
from gams.core import gdx

import gamspy._model as model
import gamspy._symbols.implicits as implicits
from gamspy.exceptions import GamspyException, ValidationError

if TYPE_CHECKING:
    from collections.abc import Sequence
    from typing import Iterable

    import pandas as pd
    from gams.core.numpy import Gams2Numpy

<<<<<<< HEAD
    from gamspy import Alias, Domain, Equation, Expression, Set, Variable
=======
    from gamspy import Alias, Container, Equation, Set, Variable
>>>>>>> de4c3f75
    from gamspy._symbols.implicits import ImplicitSet

SPECIAL_VALUE_MAP = {
    gt.SpecialValues.NA: "NA",
    gt.SpecialValues.UNDEF: "UNDF",
    gt.SpecialValues.POSINF: "INF",
    gt.SpecialValues.NEGINF: "-INF",
}

CAPABILITIES_FILE = (
    "gmscmpNT.txt" if platform.system() == "Windows" else "gmscmpun.txt"
)


def getSolverCapabilities(system_directory: str) -> dict[str, list[str]]:
    """
    Returns a dictionary where keys are the solvers and values are the
    capabilities of the solver.

    Parameters
    ----------
    system_directory : str

    Returns
    -------
    dict[str, list[str]]
    """
    capabilities_path = os.path.join(system_directory, CAPABILITIES_FILE)
    capabilities: dict[str, list[str]] = dict()

    with open(capabilities_path) as file:
        lines = file.read().splitlines()

    while True:
        line = lines.pop(0)
        if line.startswith("*") or line == "":
            continue
        if line == "DEFAULTS":
            break

        solver, _, _, _, _, _, num_lines, *problem_types = line.split()

        for _ in range(int(num_lines) + 1):
            _ = lines.pop(0)

        capabilities[solver] = problem_types

    return capabilities


def getInstalledSolvers(system_directory: str) -> list[str]:
    """
    Returns the list of installed solvers

    Returns
    -------
    list[str]

    Raises
    ------
    ModuleNotFoundError
        In case gamspy_base is not installed.

    Examples
    --------
    >>> import gamspy_base
    >>> import gamspy.utils as utils
    >>> installed_solvers = utils.getInstalledSolvers(gamspy_base.directory)

    """
    capabilities_path = os.path.join(system_directory, CAPABILITIES_FILE)
    solvers: list[str] = []

    with open(capabilities_path) as file:
        lines = file.read().splitlines()

    while True:
        line = lines.pop(0)
        if line.startswith("*") or line == "":
            continue
        if line == "DEFAULTS":
            break

        solver, _, _, _, _, _, num_lines, *_ = line.split()

        for _ in range(int(num_lines) + 1):
            _ = lines.pop(0)

        if solver != "GUSS":
            solvers.append(solver)

    return solvers


def getAvailableSolvers() -> list[str]:
    """
    Returns all available solvers that can be installed.

    Returns
    -------
    list[str]

    Raises
    ------
    ModuleNotFoundError
        In case gamspy_base is not installed.

    Examples
    --------
    >>> import gamspy.utils as utils
    >>> available_solvers = utils.getAvailableSolvers()

    """
    try:
        import gamspy_base
    except ModuleNotFoundError as e:
        e.msg = "You must first install gamspy_base to use this functionality"
        raise e

    return sorted(gamspy_base.available_solvers)


def checkAllSame(iterable1: Sequence, iterable2: Sequence) -> bool:
    """
    Checks if all elements of a sequence are equal to the all
    elements of another sequence.

    Parameters
    ----------
    iterable1 : Sequence of Symbols
    iterable2 : Sequence of Symbols

    Returns
    -------
    bool

    Examples
    --------
    >>> import gamspy as gp
    >>> m = gp.Container()
    >>> i = gp.Set(m, "i")
    >>> j = gp.Set(m, "j")
    >>> k = gp.Set(m, "k")
    >>> list1 = [i, j]
    >>> list2 = [i, j]
    >>> gp.utils.checkAllSame(list1, list2)
    True
    >>> list3 = [i, j, k]
    >>> gp.utils.checkAllSame(list1, list3)
    False

    """
    if len(iterable1) != len(iterable2):
        return False

    all_same = True
    for elem1, elem2 in zip(iterable1, iterable2):
        if elem1 is not elem2:
            return False
    return all_same


def isin(symbol, sequence: Sequence) -> bool:
    """
    Checks whether the given symbol in the sequence.
    Needed for symbol comparison since __eq__ magic
    is overloaded by the symbols.

    Parameters
    ----------
    symbol : Symbol
        Symbol to check
    sequence : Sequence
        Sequence that holds a sequence of symbols

    Returns
    -------
    bool

    Examples
    --------
    >>> import gamspy as gp
    >>> m = gp.Container()
    >>> i = gp.Set(m, "i")
    >>> j = gp.Set(m, "j")
    >>> k = gp.Set(m, "k")
    >>> sets = [i, j]
    >>> gp.utils.isin(i, sets)
    True
    >>> gp.utils.isin(k, sets)
    False

    """
    return any(symbol is item for item in sequence)


def _get_scalar_data(gams2np: Gams2Numpy, gdx_handle, symbol_id: str) -> float:
    _, arrvals = gams2np.gdxReadSymbolRaw(gdx_handle, symbol_id)
    return arrvals[0][0]


def _get_symbol_names_from_gdx(container: Container) -> list[str]:
    gdx_handle = _open_gdx_file(container.system_directory, container._gdx_out)
    _, symbol_count, _ = gdx.gdxSystemInfo(gdx_handle)

    symbol_names = []
    for i in range(1, symbol_count + 1):
        _, symbol_name, _, _ = gdx.gdxSymbolInfo(gdx_handle, i)
        if not symbol_name.startswith(model.Model._generate_prefix):
            symbol_names.append(symbol_name)

    _close_gdx_handle(gdx_handle)

    return symbol_names


def _calculate_infeasibilities(symbol: Variable | Equation) -> pd.DataFrame:
    records = symbol.records
    infeas_rows = records.where(
        (records["level"] < records["lower"])
        | (records["level"] > records["upper"])
    ).dropna()
    lower_distance = (infeas_rows["lower"] - infeas_rows["level"]).abs()
    upper_distance = (infeas_rows["upper"] - infeas_rows["level"]).abs()
    infeas = lower_distance.combine(upper_distance, min)
    infeas_rows["infeasibility"] = infeas

    return infeas_rows


def _filter_gams_string(raw_string: str) -> str:
    FILTERS = (
        "$onMultiR",
        "$onUNDF",
        "$gdxIn",
        "$loadDC",
        "$offUNDF",
        "execute_unload",
        "Parameter autogen",
        "autogen",
        "$offListing",
        "$onListing",
    )
    filtered_lines = [
        line for line in raw_string.split("\n") if not line.startswith(FILTERS)
    ]
    return "\n".join(filtered_lines)


def _get_gamspy_base_directory() -> str:
    """
    Returns the gamspy_base directory.

    Returns
    -------
    str
        System directory
    """
    try:
        import gamspy_base
    except ModuleNotFoundError as e:
        e.msg = "You must first install gamspy_base to use this functionality"
        raise e

    return gamspy_base.directory


def _get_license_path(system_directory: str) -> str:
    user_license_path = os.path.join(system_directory, "user_license.txt")
    if os.path.exists(user_license_path):
        return user_license_path

    return os.path.join(system_directory, "gamslice.txt")


def _close_gdx_handle(handle):
    """
    Closes the handle and unloads the gdx library.

    Parameters
    ----------
    handle : gdx_handle
    """
    gdx.gdxClose(handle)
    gdx.gdxFree(handle)
    gdx.gdxLibraryUnload()


def _replace_equality_signs(string: str) -> str:
    string = string.replace("=l=", "<=")
    string = string.replace("=e=", "eq")
    string = string.replace("=g=", ">=")
    return string


def _open_gdx_file(system_directory: str, load_from: str):
    """
    Opens the gdx file with given path

    Parameters
    ----------
    system_directory : str
    load_from : str

    Returns
    -------
    gdx_handle

    Raises
    ------
    Exception
        Exception while creating the handle or setting the special values
    """
    try:
        gdx_handle = gdx.new_gdxHandle_tp()
        rc = gdx.gdxCreateD(gdx_handle, system_directory, gdx.GMS_SSSIZE)
        assert rc[0], rc[1]
    except AssertionError as e:
        raise GamspyException("GAMSPy could not create gdx handle.") from e

    try:
        rc = gdx.gdxOpenRead(gdx_handle, load_from)
        assert rc[0]
    except AssertionError as e:
        raise GamspyException(
            "GAMSPy could not open gdx file to read from."
        ) from e

    return gdx_handle


def _to_list(obj: Set | Alias | str | tuple | ImplicitSet) -> list:
    """
    Converts the given object to a list

    Parameters
    ----------
    obj : Set | Alias | str | tuple | list | Domain | Expression | ImplicitSet
        Object to be converted

    Returns
    -------
    list
    """
    if isinstance(obj, tuple):
        return list(obj)

    if not isinstance(obj, list):
        obj = [obj]
    return obj


def _map_special_values(value: float):
    if gt.SpecialValues.isEps(value):
        return "EPS"

    if value in SPECIAL_VALUE_MAP:
        return SPECIAL_VALUE_MAP[value]

    return value


def _get_domain_str(domain: Iterable[Set | Alias | ImplicitSet | str]) -> str:
    """
    Creates the string format of a given domain

    Parameters
    ----------
    domain : Set | Alias | ImplicitSet | str

    Returns
    -------
    str

    Raises
    ------
    Exception
        Given domain must contain only sets, aliases or strings
    """
    set_strs = []
    for set in domain:
        if isinstance(set, (gt.Set, gt.Alias, implicits.ImplicitSet)):
            set_strs.append(set.gamsRepr())
        elif isinstance(set, str):
            if set == "*":
                set_strs.append(set)
            else:
                set_strs.append('"' + set + '"')
        else:
            raise ValidationError(
                f"Domain type must be str, Set or Alias but found {type(set)}"
            )

    return "(" + ",".join(set_strs) + ")"


def _get_matching_paranthesis_indices(string: str) -> int:
    """
    Stack based paranthesis matcher.

    Parameters
    ----------
    string : str

    Returns
    -------
    int

    Raises
    ------
    Exception
        In case there are more closing paranthesis than opening parantheses
    Exception
        In case there are more opening paranthesis than closing parantheses
    """
    stack = []  # stack of indices of opening parentheses
    matching_indices = {}

    for index, character in enumerate(string):
        if character == "(":
            stack.append(index)
        if character == ")":
            try:
                matching_indices[stack.pop()] = index
            except IndexError as e:
                raise AssertionError("Too many closing parentheses!") from e

    if stack:
        raise AssertionError("Too many opening parentheses!")

    return matching_indices[0]


def _permute_domain(domain, dims):
    """
    Returns a new array where original domain's dimensions are permuted.

    Parameters
    ----------
    domain : list[Set | str]
    dims : list[int]

    Returns
    -------
    list[Set | str]

    Examples
    --------
    >>> import gamspy as gp
    >>> m = gp.Container()
    >>> i = gp.Set(m, "i")
    >>> j = gp.Set(m, "j")
    >>> k = gp.Set(m, "k")
    >>> domain = [i, j, k]
    >>> new_domain = gp.utils._permute_domain(domain, [2, 0, 1])
    >>> new_domain[0] is domain[2]
    True
    >>> new_domain[1] is domain[0]
    True
    >>> new_domain[2] is domain[1]
    True

    """
    new_domain = [domain[dim] for dim in dims]
    return new_domain


def set_base_eq(set_a, set_b):
    """
    Checks if two sets are equal considering aliases as equal as well
    """
    set_a = getattr(set_a, "alias_with", set_a)
    set_b = getattr(set_b, "alias_with", set_b)
    return set_a == set_b


# TODO either add description or make private
def get_set(domain: list[Set | Alias | Domain | Expression]):
    res = []
    for el in domain:
        if hasattr(el, "left"):
            if hasattr(el.left, "sets"):
                res.extend(el.left.sets)
            else:
                res.append(el.left)
        elif hasattr(el, "sets"):
            res.extend(el.sets)
        else:
            res.append(el)

    return res<|MERGE_RESOLUTION|>--- conflicted
+++ resolved
@@ -1,13 +1,8 @@
 from __future__ import annotations
 
 import os
-<<<<<<< HEAD
-from collections.abc import Sequence
-from typing import TYPE_CHECKING, Iterable
-=======
 import platform
 from typing import TYPE_CHECKING
->>>>>>> de4c3f75
 
 import gams.transfer as gt
 from gams.core import gdx
@@ -23,11 +18,15 @@
     import pandas as pd
     from gams.core.numpy import Gams2Numpy
 
-<<<<<<< HEAD
-    from gamspy import Alias, Domain, Equation, Expression, Set, Variable
-=======
-    from gamspy import Alias, Container, Equation, Set, Variable
->>>>>>> de4c3f75
+    from gamspy import (
+        Alias,
+        Container,
+        Domain,
+        Equation,
+        Expression,
+        Set,
+        Variable,
+    )
     from gamspy._symbols.implicits import ImplicitSet
 
 SPECIAL_VALUE_MAP = {
