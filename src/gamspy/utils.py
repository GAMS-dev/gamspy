from __future__ import annotations

import os
import platform
from typing import TYPE_CHECKING

import gams.transfer as gt
from gams.core import gdx

import gamspy._model as model
import gamspy._symbols.implicits as implicits
from gamspy.exceptions import GamspyException, ValidationError

if TYPE_CHECKING:
    from collections.abc import Sequence
    from typing import Iterable

    import pandas as pd
    from gams.core.numpy import Gams2Numpy

    from gamspy import (
        Alias,
        Domain,
        Equation,
        Expression,
        Set,
        Variable,
    )
    from gamspy._symbols.implicits import ImplicitSet

SPECIAL_VALUE_MAP = {
    gt.SpecialValues.NA: "NA",
    gt.SpecialValues.UNDEF: "UNDF",
    gt.SpecialValues.POSINF: "INF",
    gt.SpecialValues.NEGINF: "-INF",
}

CAPABILITIES_FILE = (
    "gmscmpNT.txt" if platform.system() == "Windows" else "gmscmpun.txt"
)


def getSolverCapabilities(system_directory: str) -> dict[str, list[str]]:
    """
    Returns a dictionary where keys are the solvers and values are the
    capabilities of the solver.

    Parameters
    ----------
    system_directory : str

    Returns
    -------
    dict[str, list[str]]
    """
    capabilities_path = os.path.join(system_directory, CAPABILITIES_FILE)
    capabilities: dict[str, list[str]] = dict()

    with open(capabilities_path, encoding="utf-8") as file:
        lines = file.read().splitlines()

    while True:
        line = lines.pop(0)
        if line.startswith("*") or line == "":
            continue
        if line == "DEFAULTS":
            break

        solver, _, _, _, _, _, num_lines, *problem_types = line.split()

        for _ in range(int(num_lines) + 1):
            _ = lines.pop(0)

        capabilities[solver] = problem_types

    return capabilities


def getInstalledSolvers(system_directory: str) -> list[str]:
    """
    Returns the list of installed solvers

    Returns
    -------
    list[str]

    Raises
    ------
    ModuleNotFoundError
        In case gamspy_base is not installed.

    Examples
    --------
    >>> import gamspy_base
    >>> import gamspy.utils as utils
    >>> installed_solvers = utils.getInstalledSolvers(gamspy_base.directory)

    """
    capabilities_path = os.path.join(system_directory, CAPABILITIES_FILE)
    solvers: list[str] = []

    with open(capabilities_path, encoding="utf-8") as file:
        lines = file.read().splitlines()

    while True:
        line = lines.pop(0)
        if line.startswith("*") or line == "":
            continue
        if line == "DEFAULTS":
            break

        solver, _, _, _, _, _, num_lines, *_ = line.split()

        for _ in range(int(num_lines) + 1):
            _ = lines.pop(0)

        if solver != "GUSS":
            solvers.append(solver)

    return solvers


def getAvailableSolvers() -> list[str]:
    """
    Returns all available solvers that can be installed.

    Returns
    -------
    list[str]

    Raises
    ------
    ModuleNotFoundError
        In case gamspy_base is not installed.

    Examples
    --------
    >>> import gamspy.utils as utils
    >>> available_solvers = utils.getAvailableSolvers()

    """
    try:
        import gamspy_base
    except ModuleNotFoundError as e:
        e.msg = "You must first install gamspy_base to use this functionality"
        raise e

    return sorted(gamspy_base.available_solvers)


def checkAllSame(iterable1: Sequence, iterable2: Sequence) -> bool:
    """
    Checks if all elements of a sequence are equal to the all
    elements of another sequence.

    Parameters
    ----------
    iterable1 : Sequence of Symbols
    iterable2 : Sequence of Symbols

    Returns
    -------
    bool

    Examples
    --------
    >>> import gamspy as gp
    >>> m = gp.Container()
    >>> i = gp.Set(m, "i")
    >>> j = gp.Set(m, "j")
    >>> k = gp.Set(m, "k")
    >>> list1 = [i, j]
    >>> list2 = [i, j]
    >>> gp.utils.checkAllSame(list1, list2)
    True
    >>> list3 = [i, j, k]
    >>> gp.utils.checkAllSame(list1, list3)
    False

    """
    if len(iterable1) != len(iterable2):
        return False

    all_same = True
    for elem1, elem2 in zip(iterable1, iterable2):
        if elem1 is not elem2:
            return False
    return all_same


def isin(symbol, sequence: Sequence) -> bool:
    """
    Checks whether the given symbol in the sequence.
    Needed for symbol comparison since __eq__ magic
    is overloaded by the symbols.

    Parameters
    ----------
    symbol : Symbol
        Symbol to check
    sequence : Sequence
        Sequence that holds a sequence of symbols

    Returns
    -------
    bool

    Examples
    --------
    >>> import gamspy as gp
    >>> m = gp.Container()
    >>> i = gp.Set(m, "i")
    >>> j = gp.Set(m, "j")
    >>> k = gp.Set(m, "k")
    >>> sets = [i, j]
    >>> gp.utils.isin(i, sets)
    True
    >>> gp.utils.isin(k, sets)
    False

    """
    return any(symbol is item for item in sequence)


def _get_scalar_data(gams2np: Gams2Numpy, gdx_handle, symbol_id: str) -> float:
    _, arrvals = gams2np.gdxReadSymbolRaw(gdx_handle, symbol_id)
    return arrvals[0][0]


def _get_symbol_names_from_gdx(
    system_directory: str, load_from: str
) -> list[str]:
    gdx_handle = _open_gdx_file(system_directory, load_from)
    _, symbol_count, _ = gdx.gdxSystemInfo(gdx_handle)

    symbol_names = []
    for i in range(1, symbol_count + 1):
        _, symbol_name, _, _ = gdx.gdxSymbolInfo(gdx_handle, i)
        if not symbol_name.startswith(model.Model._generate_prefix):
            symbol_names.append(symbol_name)

    _close_gdx_handle(gdx_handle)

    return symbol_names


def _calculate_infeasibilities(symbol: Variable | Equation) -> pd.DataFrame:
    records = symbol.records
    infeas_rows = records.where(
        (records["level"] < records["lower"])
        | (records["level"] > records["upper"])
    ).dropna()
    lower_distance = (infeas_rows["lower"] - infeas_rows["level"]).abs()
    upper_distance = (infeas_rows["upper"] - infeas_rows["level"]).abs()
    infeas = lower_distance.combine(upper_distance, min)
    infeas_rows["infeasibility"] = infeas

    return infeas_rows


def _filter_gams_string(raw_string: str) -> str:
    FILTERS = (
        "$onMultiR",
        "$onUNDF",
        "$gdxIn",
        "$loadDC",
        "$offUNDF",
        "execute_unload",
        "Parameter autogen",
        "autogen",
        "$offListing",
        "$onListing",
    )
    filtered_lines = [
        line for line in raw_string.split("\n") if not line.startswith(FILTERS)
    ]
    return "\n".join(filtered_lines)


def _get_gamspy_base_directory() -> str:
    """
    Returns the gamspy_base directory.

    Returns
    -------
    str
        System directory
    """
    try:
        import gamspy_base
    except ModuleNotFoundError as e:
        e.msg = "You must first install gamspy_base to use this functionality"
        raise e

    return gamspy_base.directory


def _get_license_path(system_directory: str) -> str:
    user_license_path = os.path.join(system_directory, "user_license.txt")
    if os.path.exists(user_license_path):
        return user_license_path

    return os.path.join(system_directory, "gamslice.txt")


def _close_gdx_handle(handle):
    """
    Closes the handle and unloads the gdx library.

    Parameters
    ----------
    handle : gdx_handle
    """
    gdx.gdxClose(handle)
    gdx.gdxFree(handle)
    gdx.gdxLibraryUnload()


def _replace_equality_signs(string: str) -> str:
    string = string.replace("=l=", "<=")
    string = string.replace("=e=", "eq")
    string = string.replace("=g=", ">=")
    return string


def _open_gdx_file(system_directory: str, load_from: str):
    """
    Opens the gdx file with given path

    Parameters
    ----------
    system_directory : str
    load_from : str

    Returns
    -------
    gdx_handle

    Raises
    ------
    Exception
        Exception while creating the handle or setting the special values
    """
    try:
        gdx_handle = gdx.new_gdxHandle_tp()
        rc = gdx.gdxCreateD(gdx_handle, system_directory, gdx.GMS_SSSIZE)
        assert rc[0], rc[1]
    except AssertionError as e:
        raise GamspyException("GAMSPy could not create gdx handle.") from e

    try:
        rc = gdx.gdxOpenRead(gdx_handle, load_from)
        assert rc[0]
    except AssertionError as e:
        raise GamspyException(
            "GAMSPy could not open gdx file to read from."
        ) from e

    return gdx_handle


def _to_list(obj: Set | Alias | str | tuple | ImplicitSet) -> list:
    """
    Converts the given object to a list

    Parameters
    ----------
    obj : Set | Alias | str | tuple | list | Domain | Expression | ImplicitSet
        Object to be converted

    Returns
    -------
    list
    """
    if isinstance(obj, tuple):
        return list(obj)

    if not isinstance(obj, list):
        obj = [obj]
    return obj


def _map_special_values(value: float):
    if gt.SpecialValues.isEps(value):
        return "EPS"

    if value in SPECIAL_VALUE_MAP:
        return SPECIAL_VALUE_MAP[value]

    return value


def _get_domain_str(domain: Iterable[Set | Alias | ImplicitSet | str]) -> str:
    """
    Creates the string format of a given domain

    Parameters
    ----------
    domain : Set | Alias | ImplicitSet | str

    Returns
    -------
    str

    Raises
    ------
    Exception
        Given domain must contain only sets, aliases or strings
    """
    set_strs = []
    for set in domain:
        if isinstance(set, (gt.Set, gt.Alias, implicits.ImplicitSet)):
            set_strs.append(set.gamsRepr())
        elif isinstance(set, str):
            if set == "*":
                set_strs.append(set)
            else:
                set_strs.append('"' + set + '"')
        else:
            raise ValidationError(
                f"Domain type must be str, Set or Alias but found {type(set)}"
            )

    return "(" + ",".join(set_strs) + ")"


def _unpack(domain: list[Set | Alias | ImplicitSet]):
    unpacked = []
    for elem in domain:
        if isinstance(elem, implicits.ImplicitSet):
            if elem.extension is not None:
                unpacked.append(elem.parent)
            else:
                members = []
                for member in elem.domain:
                    if isinstance(member, implicits.ImplicitSet):
                        members.append(member.parent)
                    else:
                        members.append(member)
                unpacked += [*members, elem.parent]
        else:
            unpacked.append(elem)

<<<<<<< HEAD
    Raises
    ------
    Exception
        In case there are more closing paranthesis than opening parantheses
    Exception
        In case there are more opening paranthesis than closing parantheses
    """
    stack = []  # stack of indices of opening parentheses
    matching_indices = {}

    for index, character in enumerate(string):
        if character == "(":
            stack.append(index)
        if character == ")":
            try:
                matching_indices[stack.pop()] = index
            except IndexError as e:
                raise AssertionError("Too many closing parentheses!") from e

    if stack:
        raise AssertionError("Too many opening parentheses!")

    return matching_indices[0]


def _permute_domain(domain, dims):
    """
    Returns a new array where original domain's dimensions are permuted.

    Parameters
    ----------
    domain : list[Set | str]
    dims : list[int]

    Returns
    -------
    list[Set | str]

    Examples
    --------
    >>> import gamspy as gp
    >>> m = gp.Container()
    >>> i = gp.Set(m, "i")
    >>> j = gp.Set(m, "j")
    >>> k = gp.Set(m, "k")
    >>> domain = [i, j, k]
    >>> new_domain = gp.utils._permute_domain(domain, [2, 0, 1])
    >>> new_domain[0] is domain[2]
    True
    >>> new_domain[1] is domain[0]
    True
    >>> new_domain[2] is domain[1]
    True

    """
    new_domain = [domain[dim] for dim in dims]
    return new_domain


def set_base_eq(set_a, set_b):
    """
    Checks if two sets are equal considering aliases as equal as well
    """
    set_a = getattr(set_a, "alias_with", set_a)
    set_b = getattr(set_b, "alias_with", set_b)
    return set_a == set_b


# TODO either add description or make private
def get_set(domain: list[Set | Alias | Domain | Expression]):
    res = []
    for el in domain:
        if hasattr(el, "left"):
            if hasattr(el.left, "sets"):
                res.extend(el.left.sets)
            else:
                res.append(el.left)
        elif hasattr(el, "sets"):
            res.extend(el.sets)
        else:
            res.append(el)

    return res
=======
    return unpacked
>>>>>>> fe812b82
<|MERGE_RESOLUTION|>--- conflicted
+++ resolved
@@ -424,6 +424,66 @@
     return "(" + ",".join(set_strs) + ")"
 
 
+def _permute_domain(domain, dims):
+    """
+    Returns a new array where original domain's dimensions are permuted.
+
+    Parameters
+    ----------
+    domain : list[Set | str]
+    dims : list[int]
+
+    Returns
+    -------
+    list[Set | str]
+
+    Examples
+    --------
+    >>> import gamspy as gp
+    >>> m = gp.Container()
+    >>> i = gp.Set(m, "i")
+    >>> j = gp.Set(m, "j")
+    >>> k = gp.Set(m, "k")
+    >>> domain = [i, j, k]
+    >>> new_domain = gp.utils._permute_domain(domain, [2, 0, 1])
+    >>> new_domain[0] is domain[2]
+    True
+    >>> new_domain[1] is domain[0]
+    True
+    >>> new_domain[2] is domain[1]
+    True
+
+    """
+    new_domain = [domain[dim] for dim in dims]
+    return new_domain
+
+
+def set_base_eq(set_a, set_b):
+    """
+    Checks if two sets are equal considering aliases as equal as well
+    """
+    set_a = getattr(set_a, "alias_with", set_a)
+    set_b = getattr(set_b, "alias_with", set_b)
+    return set_a == set_b
+
+
+# TODO either add description or make private
+def get_set(domain: list[Set | Alias | Domain | Expression]):
+    res = []
+    for el in domain:
+        if hasattr(el, "left"):
+            if hasattr(el.left, "sets"):
+                res.extend(el.left.sets)
+            else:
+                res.append(el.left)
+        elif hasattr(el, "sets"):
+            res.extend(el.sets)
+        else:
+            res.append(el)
+
+    return res
+
+
 def _unpack(domain: list[Set | Alias | ImplicitSet]):
     unpacked = []
     for elem in domain:
@@ -441,90 +501,4 @@
         else:
             unpacked.append(elem)
 
-<<<<<<< HEAD
-    Raises
-    ------
-    Exception
-        In case there are more closing paranthesis than opening parantheses
-    Exception
-        In case there are more opening paranthesis than closing parantheses
-    """
-    stack = []  # stack of indices of opening parentheses
-    matching_indices = {}
-
-    for index, character in enumerate(string):
-        if character == "(":
-            stack.append(index)
-        if character == ")":
-            try:
-                matching_indices[stack.pop()] = index
-            except IndexError as e:
-                raise AssertionError("Too many closing parentheses!") from e
-
-    if stack:
-        raise AssertionError("Too many opening parentheses!")
-
-    return matching_indices[0]
-
-
-def _permute_domain(domain, dims):
-    """
-    Returns a new array where original domain's dimensions are permuted.
-
-    Parameters
-    ----------
-    domain : list[Set | str]
-    dims : list[int]
-
-    Returns
-    -------
-    list[Set | str]
-
-    Examples
-    --------
-    >>> import gamspy as gp
-    >>> m = gp.Container()
-    >>> i = gp.Set(m, "i")
-    >>> j = gp.Set(m, "j")
-    >>> k = gp.Set(m, "k")
-    >>> domain = [i, j, k]
-    >>> new_domain = gp.utils._permute_domain(domain, [2, 0, 1])
-    >>> new_domain[0] is domain[2]
-    True
-    >>> new_domain[1] is domain[0]
-    True
-    >>> new_domain[2] is domain[1]
-    True
-
-    """
-    new_domain = [domain[dim] for dim in dims]
-    return new_domain
-
-
-def set_base_eq(set_a, set_b):
-    """
-    Checks if two sets are equal considering aliases as equal as well
-    """
-    set_a = getattr(set_a, "alias_with", set_a)
-    set_b = getattr(set_b, "alias_with", set_b)
-    return set_a == set_b
-
-
-# TODO either add description or make private
-def get_set(domain: list[Set | Alias | Domain | Expression]):
-    res = []
-    for el in domain:
-        if hasattr(el, "left"):
-            if hasattr(el.left, "sets"):
-                res.extend(el.left.sets)
-            else:
-                res.append(el.left)
-        elif hasattr(el, "sets"):
-            res.extend(el.sets)
-        else:
-            res.append(el)
-
-    return res
-=======
-    return unpacked
->>>>>>> fe812b82
+    return unpacked