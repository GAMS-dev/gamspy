--- conflicted
+++ resolved
@@ -17,12 +17,8 @@
 
     def __init__(self, name: str):
         self.name = name
-<<<<<<< HEAD
-        self.args: tuple | None = None
+        self.args: tuple = ()
         self.domain: list[Set | Alias] = []
-=======
-        self.args: tuple = ()
->>>>>>> de4c3f75
 
     def __len__(self):
         return len(self.__str__())
