from __future__ import annotations

import io
from typing import TYPE_CHECKING, Any

from gams.transfer._internals import GAMS_SYMBOL_MAX_LENGTH

import gamspy as gp
import gamspy._symbols.implicits as implicits
import gamspy.utils as utils
from gamspy._options import Options
from gamspy.exceptions import ValidationError

if TYPE_CHECKING:
    from gamspy import Alias, Equation, Parameter, Set, Variable
    from gamspy._symbols.implicits import ImplicitParameter, ImplicitSet

<<<<<<< HEAD
MAX_MODEL_LENGTH = GAMS_SYMBOL_MAX_LENGTH - 25

=======
>>>>>>> 10098a0b

def get_dimension(
    domain: list[Set | Alias | ImplicitSet | str],
):
    dimension = 0

    for elem in domain:
        if isinstance(elem, (gp.Set, gp.Alias, implicits.ImplicitSet)):
            dimension += elem.dimension
        else:
            dimension += 1

    return dimension


def get_domain_path(symbol: Set | Alias | ImplicitSet) -> list[str]:
    path = []
    domain = symbol

    while domain != "*":
        if isinstance(domain, str):
            path.append(domain)
        else:
            path.append(domain.name)

        if isinstance(domain, gp.Alias):
            path.append(domain.alias_with.name)

        domain = "*" if isinstance(domain, str) else domain.domain[0]

    return path


def validate_dimension(
    symbol: Set | Parameter | Variable | Equation | ImplicitParameter,
    domain: list[Set | Alias | ImplicitSet | str],
):
    dimension = get_dimension(domain)

    if dimension != symbol.dimension:
        raise ValidationError(
            f"The symbol {symbol.name} is referenced with"
            f" {'more' if dimension > symbol.dimension else 'less'} indices"
            f" than declared. Declared dimension is {symbol.dimension} but"
            f" given dimension is {dimension}"
        )


def validate_one_dimensional_sets(
    given: Set | Alias | ImplicitSet,
    actual: str | Set | Alias,
):
    if isinstance(given, implicits.ImplicitSet):
        return

    given_path = get_domain_path(given)

    if (
        isinstance(actual, gp.Set)
        and actual.name not in given_path
        or (
            isinstance(actual, gp.Alias)
            and actual.alias_with.name not in given_path
        )
    ):
        raise ValidationError(
            f"`Given set `{given}` is not a valid domain for declared"
            f" domain `{actual}`"
        )


def validate_type(domain):
    for given in domain:
        if not isinstance(
            given,
            (gp.Set, gp.Alias, implicits.ImplicitSet, str, type(...), slice),
        ):
            raise TypeError(
                "Domain item must be type Set, Alias, ImplicitSet or str but"
                f" found `{type(given)}`"
            )


def _get_ellipsis_range(domain, given_domain):
    start = 0
    end = len(domain)

    for item in given_domain:
        if isinstance(item, type(...)):
            break

        start += 1

    for item in reversed(given_domain):
        if isinstance(item, type(...)):
            break

        end -= 1

    return start, end


def _transform_given_indices(
    domain: list[Set | Alias | str],
    indices: Set | Alias | str | tuple | ImplicitSet,
):
    new_domain: list = []
    given_domain = utils._to_list(indices)
    validate_type(given_domain)

    if len(domain) == 0:
        return new_domain

    if len([item for item in given_domain if isinstance(item, type(...))]) > 1:
        raise ValidationError(
            "There cannot be more than one ellipsis in indexing"
        )

    index = 0
    for item in given_domain:
        dimension = (
            1 if isinstance(item, (str, type(...), slice)) else item.dimension
        )
        if isinstance(item, type(...)):
            start, end = _get_ellipsis_range(domain, given_domain)
            new_domain += domain[start:end]
            index = end
        elif isinstance(item, slice):
            new_domain.append(domain[index])
            index += dimension
        else:
            new_domain.append(item)
            index += dimension

    return new_domain


def validate_domain(
    symbol: Set | Parameter | Equation | ImplicitParameter,
    indices: Set | Alias | str | tuple | ImplicitSet,
):
    domain = _transform_given_indices(symbol.domain, indices)
    validate_container(symbol, domain)
    validate_dimension(symbol, domain)

    offset = 0
    for given in domain:
        given_dim = 1 if isinstance(given, str) else given.dimension
        actual = symbol.domain[offset]
        actual_dim = 1 if isinstance(actual, str) else actual.dimension

        if actual_dim == 1 and given_dim == 1:
            if isinstance(given, str):
                if (
                    hasattr(actual, "records")
                    and not actual.records.isin([given]).sum().any()
                ):
                    raise ValidationError(
                        f"Literal index `{given}` was not found in set"
                        f" `{actual}`"
                    )
            else:
                validate_one_dimensional_sets(given, actual)
        offset += given_dim

    return domain


def validate_container(
    self: Set | Parameter | Variable | Equation,
    domain: list[str | Set | Alias],
):
    for set in domain:
        if (
            isinstance(set, (gp.Set, gp.Alias))
            and set.container != self.container
        ):
            raise ValidationError(
                f"`Domain `{set.name}` must be in the same container"
                f" with `{self.name}`"
            )


def validate_name(word: str) -> str:
    if not isinstance(word, str):
        raise TypeError("Symbol name must be type str")

    reserved_words = [
        "abort",
        "acronym",
        "acronyms",
        "alias",
        "all",
        "and",
        "binary",
        "break",
        "card",
        "continue",
        "diag",
        "display",
        "do",
        "else",
        "elseif",
        "endfor",
        "endif",
        "endloop",
        "endwhile",
        "eps",
        "equation",
        "equations",
        "execute",
        "execute_load",
        "execute_loaddc",
        "execute_loadhandle",
        "execute_loadpoint",
        "execute_unload",
        "execute_unloaddi",
        "execute_unloadidx",
        "file",
        "files",
        "for",
        "free",
        "function",
        "functions",
        "gdxLoad",
        "if",
        "inf",
        "integer",
        "logic",
        "loop",
        "model",
        "models",
        "na",
        "negative",
        "nonnegative",
        "no",
        "not",
        "option",
        "options",
        "or",
        "ord",
        "parameter",
        "parameters",
        "positive",
        "prod",
        "put",
        "put_utility",
        "putclear",
        "putclose",
        "putfmcl",
        "puthd",
        "putheader",
        "putpage",
        "puttitle",
        "puttl",
        "repeat",
        "sameas",
        "sand",
        "scalar",
        "scalars",
        "semicont",
        "semiint",
        "set",
        "sets",
        "singleton",
        "smax",
        "smin",
        "solve",
        "sor",
        "sos1",
        "sos2",
        "sum",
        "system",
        "table",
        "tables",
        "then",
        "undf",
        "until",
        "variable",
        "variables",
        "while",
        "xor",
        "yes",
    ]

    if word.lower() in reserved_words:
        raise ValidationError(
            "Name cannot be one of the reserved words. List of reserved"
            f" words: {reserved_words}"
        )

    return word


def validate_model_name(name: str) -> str:
    if len(name) == 0:
        raise ValueError("Model name must be at least one character.")

    if len(name) > GAMS_SYMBOL_MAX_LENGTH:
        raise ValueError(
            "Model 'name' is too long, "
            f"max is {GAMS_SYMBOL_MAX_LENGTH} characters"
        )

    if name[0] == "_":
        raise ValidationError(
            "Valid GAMS names cannot begin with a '_' character."
        )

    if not all(True if i == "_" else i.isalnum() for i in name):
        raise ValidationError(
            f"`{name}` is an invalid model name. "
            "Model names can only contain alphanumeric characters "
            "(letters and numbers) and the '_' character."
        )

    return name


def validate_solver_args(solver: Any, options: Any, output: Any):
    # Check validity of solver
    if solver is not None:
        if not isinstance(solver, str):
            raise TypeError("`solver` argument must be a string.")

        installed_solvers = utils.getInstalledSolvers()
        if solver.upper() not in installed_solvers:
            available_solvers = utils.getAvailableSolvers()
            if solver.upper() not in available_solvers:
                raise ValidationError(
                    f"`{solver}` is not a valid solver option. All possible"
                    f" solvers: {available_solvers}. You can install a new"
                    " solver with `gamspy install solver <solver_name>`"
                )

            raise ValidationError(
                f"Provided solver name `{solver}` is not installed on your"
                f" machine. Install `{solver}` with `gamspy install solver"
                f" {solver.lower()}`"
            )

    # Check validity of options
    if options is not None and not isinstance(options, Options):
        raise TypeError(
            f"`options` must be of type Option but found {type(options)}"
        )

    # Check validity of output
    if output is not None and not isinstance(output, io.TextIOBase):
        raise TypeError(
            "`output` must be of type io.TextIOWrapper but found"
            f" {type(output)}"
        )<|MERGE_RESOLUTION|>--- conflicted
+++ resolved
@@ -15,11 +15,6 @@
     from gamspy import Alias, Equation, Parameter, Set, Variable
     from gamspy._symbols.implicits import ImplicitParameter, ImplicitSet
 
-<<<<<<< HEAD
-MAX_MODEL_LENGTH = GAMS_SYMBOL_MAX_LENGTH - 25
-
-=======
->>>>>>> 10098a0b
 
 def get_dimension(
     domain: list[Set | Alias | ImplicitSet | str],
