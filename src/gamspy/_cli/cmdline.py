--- conflicted
+++ resolved
@@ -30,11 +30,7 @@
 import platform
 import shutil
 import subprocess
-<<<<<<< HEAD
 import sys
-from typing import Dict
-=======
->>>>>>> 0ec7d839
 
 import gamspy.utils as utils
 from .util import add_solver_entry
@@ -48,55 +44,16 @@
 
     parser.add_argument(
         "command",
-<<<<<<< HEAD
-        choices=["install", "list", "run", "update", "uninstall"],
+        choices=["install", "list", "run", "update", "uninstall", "version"],
         type=str,
     )
     parser.add_argument(
         "component",
         choices=["license", "miro", "solver", "solvers"],
-=======
-        choices=["install", "list", "update", "uninstall", "version"],
-        type=str,
-        default=None,
-    )
-    parser.add_argument(
-        "component",
-        choices=["license", "solver", "solvers"],
->>>>>>> 0ec7d839
         type=str,
         nargs="?",
         default=None,
     )
-<<<<<<< HEAD
-
-    install_group = parser.add_argument_group(
-        "install solver", description="`gamspy install solver` options"
-    )
-    install_group.add_argument(
-        "name", type=str, nargs="?", default=None, help="Solver name"
-    )
-    install_group.add_argument(
-        "--skip-pip-install",
-        action="store_true",
-        help=(
-            "If you already have the solver installed, skip pip install and"
-            " update gamspy installed solver list."
-        ),
-    )
-    install_group.add_argument(
-        "--skip-pip-uninstall",
-        action="store_true",
-        help=(
-            "If you don't want to uninstall the package of the solver, skip"
-            " uninstall and update gamspy installed solver list."
-        ),
-    )
-
-    list_group = parser.add_argument_group(
-        "list solvers", description="`gamspy list solvers` options"
-    )
-    list_group.add_argument("-a", "--all", action="store_true")
 
     miro_group = parser.add_argument_group(
         "run miro", description="`gamspy run miro` options"
@@ -127,14 +84,11 @@
         default=None,
     )
     miro_group.add_argument(
-        "-s",
         "--skip-execution",
         help="Whether to skip model execution",
         action="store_true",
     )
     parser.add_argument("--version", action="store_true")
-=======
->>>>>>> 0ec7d839
 
     _ = parser.add_argument_group(
         "gamspy install|uninstall license",
@@ -355,13 +309,8 @@
             )
 
 
-<<<<<<< HEAD
-def list(args: Dict[str, str]):
-    component = args["component"]
-=======
 def list_solvers(args: argparse.Namespace):
     component = args.component
->>>>>>> 0ec7d839
 
     if component == "solvers":
         if args.all:
@@ -370,16 +319,16 @@
         print(utils.getInstalledSolvers())
 
 
-def run(args: Dict[str, str]):
-    component = args["component"]
+def run(args: argparse.Namespace):
+    component = args.component
 
     if component == "miro":
-        model = os.path.abspath(args["model"])
-        mode = args["mode"]
+        model = os.path.abspath(args.model)
+        mode = args.mode
         path = os.getenv("MIRO_PATH", None)
 
-        if args["path"] is not None:
-            path = args["path"]
+        if args.path is not None:
+            path = args.path
 
         if model is None or path is None:
             raise GamspyException(
@@ -393,7 +342,7 @@
             path = os.path.join(path, "Contents", "MacOS", "GAMS MIRO")
 
         # Initialize MIRO
-        if not args["skip_execution"]:
+        if not args.skip_execution:
             subprocess_env = os.environ.copy()
             subprocess_env["MIRO"] = "1"
             subprocess.run(
@@ -435,15 +384,8 @@
         print(f"GAMSPy version: {gamspy.__version__}")
     elif args.command == "install":
         install(args)
-<<<<<<< HEAD
-    elif args["command"] == "list":
-        list(args)
-    elif args["command"] == "run":
+    elif args.command == "run":
         run(args)
-    elif args["command"] == "update":
-        update()
-    elif args["command"] == "uninstall":
-=======
     elif args.command == "update":
         update()
     elif args.command == "list":
@@ -451,5 +393,4 @@
         if solvers:
             print(solvers)
     elif args.command == "uninstall":
->>>>>>> 0ec7d839
         uninstall(args)