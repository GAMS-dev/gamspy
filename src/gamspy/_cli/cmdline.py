--- conflicted
+++ resolved
@@ -46,20 +46,15 @@
     )
     parser.add_argument(
         "command",
-<<<<<<< HEAD
         choices=["install", "list", "run", "update", "uninstall"],
         type=str,
-=======
-        choices=["install", "list", "update", "uninstall"],
-        type=str,
-        nargs="?",
-        default=None,
->>>>>>> 383da489
     )
     parser.add_argument(
         "component",
         choices=["license", "miro", "solver", "solvers"],
         type=str,
+        nargs="?",
+        default=None,
     )
 
     install_group = parser.add_argument_group(
@@ -112,7 +107,6 @@
         "-p",
         "--path",
         type=str,
-<<<<<<< HEAD
         help="Path to the MIRO app image",
         default=None,
     )
@@ -122,16 +116,7 @@
         help="Whether to skip model execution",
         action="store_true",
     )
-=======
-        nargs="?",
-        default=None,
-    )
-    parser.add_argument("name", type=str, nargs="?", default=None)
-    parser.add_argument("-a", "--all", action="store_true")
-    parser.add_argument("--skip-pip-install", action="store_true")
-    parser.add_argument("--skip-pip-uninstall", action="store_true")
     parser.add_argument("--version", action="store_true")
->>>>>>> 383da489
 
     res = vars(parser.parse_args())
 
