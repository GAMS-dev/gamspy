#
# GAMS - General Algebraic Modeling System Python API
#
# Copyright (c) 2023 GAMS Development Corp. <support@gams.com>
# Copyright (c) 2023 GAMS Software GmbH <support@gams.com>
#
# Permission is hereby granted, free of charge, to any person obtaining a copy
# of this software and associated documentation files (the "Software"), to deal
# in the Software without restriction, including without limitation the rights
# to use, copy, modify, merge, publish, distribute, sublicense, and/or sell
# copies of the Software, and to permit persons to whom the Software is
# furnished to do so, subject to the following conditions:
#
# The above copyright notice and this permission notice shall be included in
# all copies or substantial portions of the Software.
#
# THE SOFTWARE IS PROVIDED "AS IS", WITHOUT WARRANTY OF ANY KIND, EXPRESS OR
# IMPLIED, INCLUDING BUT NOT LIMITED TO THE WARRANTIES OF MERCHANTABILITY,
# FITNESS FOR A PARTICULAR PURPOSE AND NONINFRINGEMENT. IN NO EVENT SHALL THE
# AUTHORS OR COPYRIGHT HOLDERS BE LIABLE FOR ANY CLAIM, DAMAGES OR OTHER
# LIABILITY, WHETHER IN AN ACTION OF CONTRACT, TORT OR OTHERWISE, ARISING FROM,
# OUT OF OR IN CONNECTION WITH THE SOFTWARE OR THE USE OR OTHER DEALINGS IN THE
# SOFTWARE.
#
from __future__ import annotations

import itertools
from typing import Any
from typing import List
from typing import Optional
from typing import TYPE_CHECKING
from typing import Union

import gams.transfer as gt
import pandas as pd
from gams.core.gdx import GMS_DT_PAR

import gamspy as gp
import gamspy._algebra.condition as condition
import gamspy._algebra.expression as expression
import gamspy._algebra.operable as operable
import gamspy._symbols.implicits as implicits
import gamspy._validation as validation
import gamspy.utils as utils
from gamspy._symbols.symbol import Symbol
from gamspy.exceptions import GamspyException

if TYPE_CHECKING:
    from gamspy import Set, Container
    from gamspy._algebra.expression import Expression


class Parameter(gt.Parameter, operable.Operable, Symbol):
    """
    Represents a parameter symbol in GAMS.
    https://www.gams.com/latest/docs/UG_DataEntry.html#UG_DataEntry_Parameters

    Parameters
    ----------
    container : Container
    name : str
    domain : list, optional
    records : Any, optional
    domain_forwarding : bool, optional
    description : str, optional
    uels_on_axes : bool
    is_miro_input : bool
    is_miro_output : bool

    Examples
    --------
    >>> import gamspy as gp
    >>> m = gp.Container()
    >>> i = gp.Set(m, "i", records=['i1','i2'])
    >>> a = gp.Parameter(m, "a", [i], records=[['i1',1],['i2',2]])

    """

    @classmethod
    def _constructor_bypass(
        cls,
        container: Container,
        name: str,
        domain: List[Union[str, Set]] = [],
        records: Optional[Any] = None,
        description: str = "",
    ):
        obj = Parameter.__new__(
            cls, container, name, domain, records, description=description
        )

        # set private properties directly
        obj._requires_state_check = False
        obj._container = container
        container._requires_state_check = True
        obj._name = name
        obj._domain = domain
        obj._domain_forwarding = False
        obj._description = description
        obj._records = records
        obj._modified = True

        # typing
        obj._gams_type = GMS_DT_PAR
        obj._gams_subtype = 0

        # add to container
        container.data.update({name: obj})

        # gamspy attributes
        obj._is_dirty = False
        obj._is_frozen = False

        obj.where = condition.Condition(obj)
        obj.container._add_statement(obj)

        # miro support
        obj._is_miro_input = False
        obj._is_miro_output = False
        obj._is_miro_table = False

        return obj

    def __new__(
        cls,
        container: Container,
        name: str,
        domain: Optional[List[Union[str, Set]]] = None,
        records: Optional[Any] = None,
        domain_forwarding: bool = False,
        description: str = "",
        uels_on_axes: bool = False,
        is_miro_input: bool = False,
        is_miro_output: bool = False,
        is_miro_table: bool = False,
    ):
        if not isinstance(container, gp.Container):
            raise TypeError(
                "Container must of type `Container` but found"
                f" {type(container)}"
            )

        if not isinstance(name, str):
            raise TypeError(f"Name must of type `str` but found {type(name)}")

        try:
            symbol = container[name]
            if isinstance(symbol, cls):
                return symbol
            else:
                raise TypeError(
                    f"Cannot overwrite symbol `{name}` in container"
                    " because it is not a Parameter object)"
                )
        except KeyError:
            return object.__new__(cls)

    def __init__(
        self,
        container: Container,
        name: str,
        domain: Optional[List[Union[str, Set]]] = None,
        records: Optional[Any] = None,
        domain_forwarding: bool = False,
        description: str = "",
        uels_on_axes: bool = False,
        is_miro_input: bool = False,
        is_miro_output: bool = False,
        is_miro_table: bool = False,
    ):
        # miro support
        self._is_miro_input = is_miro_input
        self._is_miro_output = is_miro_output
        self._is_miro_table = is_miro_table

        # domain handling
        if domain is None:
            domain = []

        if isinstance(domain, (gp.Set, gp.Alias, str)):
            domain = [domain]

        # does symbol exist
        has_symbol = False
        if isinstance(getattr(self, "container", None), gp.Container):
            has_symbol = True

        if has_symbol:
            try:
                if any(
                    d1 != d2
                    for d1, d2 in itertools.zip_longest(self.domain, domain)
                ):
                    raise ValueError(
                        "Cannot overwrite symbol in container unless symbol"
                        " domains are equal"
                    )

                if self.domain_forwarding != domain_forwarding:
                    raise ValueError(
                        "Cannot overwrite symbol in container unless"
                        " 'domain_forwarding' is left unchanged"
                    )

            except ValueError as err:
                raise ValueError(err)

            except TypeError as err:
                raise TypeError(err)

            # reset some properties
            self._requires_state_check = True
            self.container._requires_state_check = True
            if description != "":
                self.description = description

            previous_state = self.container.miro_protect
            self.container.miro_protect = False
            self.records = None
            self.modified = True

            # only set records if records are provided
            if records is not None:
                self.setRecords(records, uels_on_axes=uels_on_axes)
            self.container.miro_protect = previous_state
        else:
            self._is_dirty = False
            self._is_frozen = False
            name = validation.validate_name(name)

            previous_state = container.miro_protect
            container.miro_protect = False
            super().__init__(
                container,
                name,
                domain,
                domain_forwarding=domain_forwarding,
                description=description,
                uels_on_axes=uels_on_axes,
            )

            if is_miro_input:
                container._miro_input_symbols.append(self.name)

            if is_miro_output:
                container._miro_output_symbols.append(self.name)

            validation.validate_container(self, self.domain)
            self.where = condition.Condition(self)
            self.container._add_statement(self)

<<<<<<< HEAD
            self.container._run()
            container.miro_protect = previous_state
=======
            if records is not None:
                self.setRecords(records)
            else:
                self.container._run()
>>>>>>> 9cb0ce4b

    def __getitem__(
        self, indices: Union[tuple, str]
    ) -> implicits.ImplicitParameter:
        domain = validation.validate_domain(self, indices)

        return implicits.ImplicitParameter(self, name=self.name, domain=domain)

    def __setitem__(
        self,
        indices: Union[tuple, str, implicits.ImplicitSet],
        assignment: Union[Expression, float, int],
    ) -> None:
        domain = validation.validate_domain(self, indices)

        if self._is_miro_input and self.container.miro_protect:
            raise GamspyException(
                "Cannot assign to protected miro input symbols. `miro_protect`"
                " attribute of the container can be set to False to allow"
                " assigning to MIRO input symbols"
            )

        if isinstance(assignment, float):
            assignment = utils._map_special_values(assignment)  # type: ignore

        statement = expression.Expression(
            implicits.ImplicitParameter(self, name=self.name, domain=domain),
            "=",
            assignment,
        )

        self.container._add_statement(statement)
        self._assignment = statement

        self._is_dirty = True
        if not self.container.delayed_execution:
            self.container._run()

    def __eq__(self, other):  # type: ignore
        return expression.Expression(self, "eq", other)

    def __neg__(self):
        return implicits.ImplicitParameter(
            self, name=f"-{self.name}", domain=self._domain
        )

    @property
    def records(self):
        """
        Records of the Parameter

        Returns
        -------
        DataFrame
        """
        if not self._is_dirty:
            return self._records

        self.container._run()

        return self._records

    @records.setter
    def records(self, records):
        if (
            hasattr(self, "_is_miro_input")
            and self._is_miro_input
            and self.container.miro_protect
        ):
            raise GamspyException(
                "Cannot assign to protected miro input symbols. `miro_protect`"
                " attribute of the container can be set to False to allow"
                " assigning to MIRO input symbols"
            )

        if records is not None:
            if not isinstance(records, pd.DataFrame):
                raise TypeError("Symbol 'records' must be type DataFrame")

        # set records
        self._records = records

        self._requires_state_check = True
        self.modified = True

        self.container._requires_state_check = True
        self.container.modified = True

        if self._records is not None:
            if self.domain_forwarding:  # pragma: no cover
                self._domainForwarding()

                # reset state check flags for all symbols in the container
                for symbol in self.container.data.values():
                    symbol._requires_state_check = True

    def setRecords(self, records: Any, uels_on_axes: bool = False) -> None:
        super().setRecords(records, uels_on_axes)
        self.container._run()

    def gamsRepr(self) -> str:
        """
        Representation of this Parameter in GAMS language.

        Returns
        -------
        str
        """
        return self.name

    def getStatement(self) -> str:
        """
        Statement of the Parameter definition

        Returns
        -------
        str
        """
        statement_name = self.name
        if self.domain:
            statement_name += self._get_domain_str()

        output = f"Parameter {statement_name}"

        if self.description:
            output += ' "' + self.description + '"'

        output += ";"

        return output<|MERGE_RESOLUTION|>--- conflicted
+++ resolved
@@ -228,6 +228,9 @@
             self._is_frozen = False
             name = validation.validate_name(name)
 
+            if is_miro_input or is_miro_output:
+                name = name.lower()
+
             previous_state = container.miro_protect
             container.miro_protect = False
             super().__init__(
@@ -249,15 +252,12 @@
             self.where = condition.Condition(self)
             self.container._add_statement(self)
 
-<<<<<<< HEAD
-            self.container._run()
-            container.miro_protect = previous_state
-=======
             if records is not None:
                 self.setRecords(records)
             else:
                 self.container._run()
->>>>>>> 9cb0ce4b
+
+            container.miro_protect = previous_state
 
     def __getitem__(
         self, indices: Union[tuple, str]
