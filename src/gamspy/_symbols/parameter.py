--- conflicted
+++ resolved
@@ -160,7 +160,6 @@
         indices: Union[tuple, str, implicits.ImplicitSet],
         assignment: Expression,
     ) -> None:
-<<<<<<< HEAD
         if self._is_miro_input and self.container.miro_protect:
             raise GamspyException(
                 "Cannot assign to protected miro input symbols. `miro_protect`"
@@ -168,11 +167,8 @@
                 " assigning to MIRO input symbols"
             )
 
-        domain = self.domain if indices == ... else utils._toList(indices)
-=======
         domain = self.domain if indices == ... else utils._to_list(indices)
         self._container_check(domain)
->>>>>>> 383da489
 
         statement = expression.Expression(
             implicits.ImplicitParameter(self, name=self.name, domain=domain),
@@ -212,7 +208,6 @@
 
     @records.setter
     def records(self, records):
-<<<<<<< HEAD
         if (
             hasattr(self, "_is_miro_input")
             and self._is_miro_input
@@ -224,11 +219,6 @@
                 " assigning to MIRO input symbols"
             )
 
-        if hasattr(self, "_is_assigned"):
-            self._is_assigned = True
-
-=======
->>>>>>> 383da489
         if records is not None:
             if not isinstance(records, pd.DataFrame):
                 raise TypeError("Symbol 'records' must be type DataFrame")
