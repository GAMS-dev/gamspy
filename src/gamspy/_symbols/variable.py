#
# GAMS - General Algebraic Modeling System Python API
#
# Copyright (c) 2023 GAMS Development Corp. <support@gams.com>
# Copyright (c) 2023 GAMS Software GmbH <support@gams.com>
#
# Permission is hereby granted, free of charge, to any person obtaining a copy
# of this software and associated documentation files (the "Software"), to deal
# in the Software without restriction, including without limitation the rights
# to use, copy, modify, merge, publish, distribute, sublicense, and/or sell
# copies of the Software, and to permit persons to whom the Software is
# furnished to do so, subject to the following conditions:
#
# The above copyright notice and this permission notice shall be included in
# all copies or substantial portions of the Software.
#
# THE SOFTWARE IS PROVIDED "AS IS", WITHOUT WARRANTY OF ANY KIND, EXPRESS OR
# IMPLIED, INCLUDING BUT NOT LIMITED TO THE WARRANTIES OF MERCHANTABILITY,
# FITNESS FOR A PARTICULAR PURPOSE AND NONINFRINGEMENT. IN NO EVENT SHALL THE
# AUTHORS OR COPYRIGHT HOLDERS BE LIABLE FOR ANY CLAIM, DAMAGES OR OTHER
# LIABILITY, WHETHER IN AN ACTION OF CONTRACT, TORT OR OTHERWISE, ARISING FROM,
# OUT OF OR IN CONNECTION WITH THE SOFTWARE OR THE USE OR OTHER DEALINGS IN THE
# SOFTWARE.
#
from __future__ import annotations

from enum import Enum
from typing import Any
from typing import TYPE_CHECKING

import gams.transfer as gt
import pandas as pd

import gamspy as gp
import gamspy._algebra.condition as condition
import gamspy._algebra.expression as expression
import gamspy._algebra.operable as operable
import gamspy._symbols.implicits as implicits
import gamspy.utils as utils
from gamspy._symbols.symbol import Symbol

if TYPE_CHECKING:
    from gamspy import Set, Container


class VariableType(Enum):
    BINARY = "binary"
    INTEGER = "integer"
    POSITIVE = "positive"
    NEGATIVE = "negative"
    FREE = "free"
    SOS1 = "sos1"
    SOS2 = "sos2"
    SEMICONT = "semicont"
    SEMIINT = "semiint"

    @classmethod
    def values(cls):
        return list(cls._value2member_map_.keys())

    def __str__(self) -> str:
        return self.value


class Variable(gt.Variable, operable.Operable, Symbol):
    """
    Represents a variable symbol in GAMS.
    https://www.gams.com/latest/docs/UG_Variables.html

    Parameters
    ----------
    container : Container
    name : str
    type : str, optional
    domain : list, optional
    records : DataFrame, optional
    domain_forwarding : bool, optional
    description : str, optional
    is_miro_output : bool

    Examples
    --------
    >>> import gamspy as gp
    >>> m = gp.Container()
    >>> i = gp.Set(m, "i", records=['i1','i2'])
    >>> v = gp.Variable(m, "a", domain=[i])

    """

    def __new__(
        cls,
        container: Container,
        name: str,
        type: str = "free",
        domain: list[str | Set] | None = None,
        records: Any | None = None,
        domain_forwarding: bool = False,
        description: str = "",
        uels_on_axes: bool = False,
        is_miro_output: bool = False,
    ):
        if not isinstance(container, gp.Container):
            raise TypeError(
                f"Container must of type `Container` but found {container}"
            )

        if not isinstance(name, str):
            raise TypeError(f"Name must of type `str` but found {type(name)}")

        try:
            symbol = container[name]
            if isinstance(symbol, cls):
                return symbol
            else:
                raise TypeError(
                    f"Cannot overwrite symbol `{symbol.name}` in container"
                    " because it is not a Variable object)"
                )
        except KeyError:
            return object.__new__(cls)

    def __init__(
        self,
        container: Container,
        name: str,
        type: str = "free",
        domain: list[str | Set] | None = None,
        records: Any | None = None,
        domain_forwarding: bool = False,
        description: str = "",
        uels_on_axes: bool = False,
        is_miro_output: bool = False,
    ):
        type = cast_type(type)
        self._is_dirty = False
        self._is_frozen = False
        name = utils._reserved_check(name)

        super().__init__(
            container,
            name,
            type,
            domain,
            records,
            domain_forwarding,
            description,
            uels_on_axes,
        )

        self._container_check(self.domain)
        self.where = condition.Condition(self)
        self.container._add_statement(self)

        # create attributes
        self._l, self._m, self._lo, self._up, self._s = self._init_attributes()
        self._fx = self._create_attr("fx")
        self._prior = self._create_attr("prior")
        self._stage = self._create_attr("stage")

<<<<<<< HEAD
        # miro support
        self._is_miro_output = is_miro_output

    def __getitem__(
        self, indices: Union[tuple, str]
    ) -> implicits.ImplicitVariable:
=======
    def __getitem__(self, indices: tuple | str) -> implicits.ImplicitVariable:
>>>>>>> c7c10719
        domain = self.domain if indices == ... else utils._to_list(indices)
        utils._verify_dimension(domain, self)

        return implicits.ImplicitVariable(self, name=self.name, domain=domain)

    def __neg__(self):
        return implicits.ImplicitVariable(
            self, name=f"-{self.name}", domain=self.domain
        )

    def __eq__(self, other):  # type: ignore
        return expression.Expression(self, "=e=", other)

    def _init_attributes(self):
        level = self._create_attr("l")
        marginal = self._create_attr("m")
        lower = self._create_attr("lo")
        upper = self._create_attr("up")
        scale = self._create_attr("scale")
        return level, marginal, lower, upper, scale

    def _create_attr(self, attr_name):
        domain = self.domain
        return implicits.ImplicitParameter(
            self,
            name=f"{self.name}.{attr_name}",
            records=self.records,
            domain=domain,
        )

    @property
    def l(self):  # noqa: E741,E743
        """
        Level

        Returns
        -------
        ImplicitParameter
        """
        return self._l

    @property
    def m(self):
        """
        Marginal

        Returns
        -------
        ImplicitParameter
        """
        return self._m

    @property
    def lo(self):
        """
        Lower bound

        Returns
        -------
        ImplicitParameter
        """
        return self._lo

    @property
    def up(self):
        """
        Upper bound

        Returns
        -------
        ImplicitParameter
        """
        return self._up

    @property
    def scale(self):
        """
        Scale

        Returns
        -------
        ImplicitParameter
        """
        return self._s

    @property
    def fx(self):
        """
        Fx

        Returns
        -------
        ImplicitParameter
        """
        return self._fx

    @property
    def prior(self):
        """
        Prior

        Returns
        -------
        ImplicitParameter
        """
        return self._prior

    @property
    def stage(self):
        """
        Stage

        Returns
        -------
        ImplicitParameter
        """
        return self._stage

    @property
    def records(self):
        """
        Records of the Variable

        Returns
        -------
        DataFrame
        """
        if not self._is_dirty:
            return self._records

        self.container._run()

        return self._records

    @records.setter
    def records(self, records):
        if records is not None:
            if not isinstance(records, pd.DataFrame):
                raise TypeError("Symbol 'records' must be type DataFrame")

        # set records
        self._records = records

        self._requires_state_check = True
        self.modified = True

        self.container._requires_state_check = True
        self.container.modified = True

        if self._records is not None:
            if self.domain_forwarding:  # pragma: no cover
                self._domainForwarding()

                # reset state check flags for all symbols in the container
                for _, symbol in self.container.data.items():
                    symbol._requires_state_check = True

    def gamsRepr(self) -> str:
        """
        Representation of this Variable in GAMS language.

        Returns
        -------
        str
        """
        return self.name

    def getStatement(self) -> str:
        """
        Statement of the Variable definition

        Returns
        -------
        str
        """
        output = self.type + " "

        statement_name = self.name
        if self.domain:
            statement_name += self._get_domain_str()

        output += f"Variable {statement_name}"

        if self.description:
            output += ' "' + self.description + '"'

        output += ";"

        return output


def cast_type(type: str | VariableType) -> str:
    if isinstance(type, str) and type.lower() not in VariableType.values():
        raise ValueError(
            f"Allowed variable types: {VariableType.values()} but"
            f" found {type}."
        )

    if isinstance(type, VariableType):
        type = type.value

    return type.lower()<|MERGE_RESOLUTION|>--- conflicted
+++ resolved
@@ -157,16 +157,10 @@
         self._prior = self._create_attr("prior")
         self._stage = self._create_attr("stage")
 
-<<<<<<< HEAD
         # miro support
         self._is_miro_output = is_miro_output
 
-    def __getitem__(
-        self, indices: Union[tuple, str]
-    ) -> implicits.ImplicitVariable:
-=======
     def __getitem__(self, indices: tuple | str) -> implicits.ImplicitVariable:
->>>>>>> c7c10719
         domain = self.domain if indices == ... else utils._to_list(indices)
         utils._verify_dimension(domain, self)
 
