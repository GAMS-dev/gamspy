--- conflicted
+++ resolved
@@ -170,15 +170,9 @@
         self._prior = self._create_attr("prior")
         self._stage = self._create_attr("stage")
 
-<<<<<<< HEAD
-        # for records and setRecords
-        self._is_assigned = True
-
         # miro support
         self._is_miro_output = is_miro_output
 
-=======
->>>>>>> 383da489
     def __getitem__(
         self, indices: Union[tuple, str]
     ) -> implicits.ImplicitVariable:
