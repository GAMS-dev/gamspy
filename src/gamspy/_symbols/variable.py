--- conflicted
+++ resolved
@@ -474,15 +474,9 @@
         self.container._requires_state_check = True
         self.container.modified = True
 
-<<<<<<< HEAD
-        if self._records is not None:
-            if self.domain_forwarding:  # pragma: no cover
-                self._domainForwarding()
-                self._mark_forwarded_domain_sets()
-=======
         if self._records is not None and self.domain_forwarding:
             self._domainForwarding()
->>>>>>> 85936522
+            self._mark_forwarded_domain_sets()
 
             # reset state check flags for all symbols in the container
             for _, symbol in self.container.data.items():
