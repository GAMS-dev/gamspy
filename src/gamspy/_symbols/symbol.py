--- conflicted
+++ resolved
@@ -28,23 +28,16 @@
     def __bool__(self):
         raise ValidationError("A symbol cannot be used as a truth value.")
 
-<<<<<<< HEAD
-    @abstractmethod
     def gamsRepr(self):
         """Representation of the implicit symbol in GAMS"""
 
-    @abstractmethod
-    def _serialize(self) -> dict:
+    def _serialize(self):
         """Serializes the symbol into a dict"""
 
-    @abstractmethod
-    def _deserialize(self, info: dict) -> None:
+    def _deserialize(self, info: dict):
         """Deserializes given info into a symbol"""
 
     def latexRepr(self):
-=======
-    def latexRepr(self: Set | Alias | Parameter | Variable | Equation):
->>>>>>> 91681d48
         """
         Representation of symbol in Latex.
 
