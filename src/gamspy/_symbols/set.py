#
# GAMS - General Algebraic Modeling System Python API
#
# Copyright (c) 2023 GAMS Development Corp. <support@gams.com>
# Copyright (c) 2023 GAMS Software GmbH <support@gams.com>
#
# Permission is hereby granted, free of charge, to any person obtaining a copy
# of this software and associated documentation files (the "Software"), to deal
# in the Software without restriction, including without limitation the rights
# to use, copy, modify, merge, publish, distribute, sublicense, and/or sell
# copies of the Software, and to permit persons to whom the Software is
# furnished to do so, subject to the following conditions:
#
# The above copyright notice and this permission notice shall be included in
# all copies or substantial portions of the Software.
#
# THE SOFTWARE IS PROVIDED "AS IS", WITHOUT WARRANTY OF ANY KIND, EXPRESS OR
# IMPLIED, INCLUDING BUT NOT LIMITED TO THE WARRANTIES OF MERCHANTABILITY,
# FITNESS FOR A PARTICULAR PURPOSE AND NONINFRINGEMENT. IN NO EVENT SHALL THE
# AUTHORS OR COPYRIGHT HOLDERS BE LIABLE FOR ANY CLAIM, DAMAGES OR OTHER
# LIABILITY, WHETHER IN AN ACTION OF CONTRACT, TORT OR OTHERWISE, ARISING FROM,
# OUT OF OR IN CONNECTION WITH THE SOFTWARE OR THE USE OR OTHER DEALINGS IN THE
# SOFTWARE.
#
from __future__ import annotations

import itertools
from typing import Any
from typing import Literal
from typing import TYPE_CHECKING

import gams.transfer as gt
import pandas as pd
from gams.core.gdx import GMS_DT_SET

import gamspy as gp
import gamspy._algebra.condition as condition
import gamspy._algebra.expression as expression
import gamspy._algebra.operable as operable
import gamspy._symbols.implicits as implicits
import gamspy._validation as validation
from gamspy._symbols.symbol import Symbol
from gamspy.exceptions import ValidationError


if TYPE_CHECKING:
    from gamspy._symbols.implicits.implicit_set import ImplicitSet
    from gamspy import Alias, Container
    from gamspy._algebra.expression import Expression


class SetMixin:
    @property
    def pos(self):
        """
        Element position in the current set, starting with 1.

        Returns
        -------
        ImplicitSet
        """
        return implicits.ImplicitSet(self, name=f"{self.name}.pos")

    @property
    def ord(self):
        """
        Same as .pos but for ordered sets only.

        Returns
        -------
        ImplicitSet
        """
        return implicits.ImplicitSet(self, name=f"{self.name}.ord")

    @property
    def off(self):
        """
        Element position in the current set minus 1. So .off = .pos - 1

        Returns
        -------
        ImplicitSet
        """
        return implicits.ImplicitSet(self, name=f"{self.name}.off")

    @property
    def rev(self):
        """
        Reverse element position in the current set, so the value for
        the last element is 0, the value for the penultimate is 1, etc.

        Returns
        -------
        ImplicitSet
        """
        return implicits.ImplicitSet(self, name=f"{self.name}.rev")

    @property
    def uel(self):
        """
        Element position in the unique element list.

        Returns
        -------
        ImplicitSet
        """
        return implicits.ImplicitSet(self, name=f"{self.name}.uel")

    @property
    def len(self):
        """
        Length of the set element name (a count of the number of characters).

        Returns
        -------
        ImplicitSet
        """
        return implicits.ImplicitSet(self, name=f"{self.name}.len")

    @property
    def tlen(self):
        """
        Length of the set element text (a count of the number of characters).

        Returns
        -------
        ImplicitSet
        """
        return implicits.ImplicitSet(self, name=f"{self.name}.tlen")

    @property
    def val(self):
        """
        If a set element is a number, this attribute gives the value of the number.
        For extended range arithmetic symbols, the symbols are reproduced.
        If a set element is a string that is not a number, then this attribute is
        not defined and trying to use it results in an error.

        Returns
        -------
        ImplicitSet
        """
        return implicits.ImplicitSet(self, name=f"{self.name}.val")

    @property
    def tval(self):
        """
        If a set element text is a number, this attribute gives the value of the number.
        For extended range arithmetic symbols, the symbols are reproduced.
        If a set element text is a string that is not a number, then this attribute is
        not defined and trying to use it results in an error.

        Returns
        -------
        ImplicitSet
        """
        return implicits.ImplicitSet(self, name=f"{self.name}.tval")

    @property
    def first(self):
        """
        Returns 1 for the first set element, otherwise 0.

        Returns
        -------
        ImplicitSet
        """
        return implicits.ImplicitSet(self, name=f"{self.name}.first")

    @property
    def last(self):
        """
        Returns 1 for the last set element, otherwise 0.

        Returns
        -------
        ImplicitSet
        """
        return implicits.ImplicitSet(self, name=f"{self.name}.last")

    def lag(
        self: Alias | Set,
        n: int | Symbol | Expression,
        type: Literal["linear", "circular"] = "linear",
    ) -> ImplicitSet:
        """
        Lag operation shifts the values of a Set or Alias by one to the left

        Parameters
        ----------
        n : int | Symbol | Expression
        type : 'linear' or 'circular', optional

        Returns
        -------
        ImplicitSet

        Raises
        ------
        ValueError
            When type is not circular or linear

        Examples
        --------
        >>> import gamspy as gp
        >>>
        >>> m = gp.Container()
        >>> t = gp.Set(m, name="t", description="time sequence", records=[f"y-{x}" for x in range(1987, 1992)])
        >>> a = gp.Parameter(m, name="a", domain=[t])
        >>> b = gp.Parameter(m, name="b", domain=[t])
        >>> c = gp.Parameter(m, name="c", domain=[t])
        >>> a[t] = 1986 + gp.Ord(t)
        >>> b[t] = -1
        >>> b[t] = a[t.lag(1, "linear")]
        >>> b.records.values.tolist()
        [['y-1988', 1987.0], ['y-1989', 1988.0], ['y-1990', 1989.0], ['y-1991', 1990.0]]
        >>> c[t] = a[t.lag(1, "circular")]
        >>> c.records.values.tolist()
        [['y-1987', 1991.0], ['y-1988', 1987.0], ['y-1989', 1988.0], ['y-1990', 1989.0], ['y-1991', 1990.0]]

        """
        jump = n if isinstance(n, int) else n.gamsRepr()  # type: ignore

        if type == "circular":
            return implicits.ImplicitSet(self, name=f"{self.name} -- {jump}")
        elif type == "linear":
            return implicits.ImplicitSet(self, name=f"{self.name} - {jump}")

        raise ValueError("Lag type must be linear or circular")

    def lead(
        self: Set | Alias,
        n: int | Symbol | Expression,
        type: Literal["linear", "circular"] = "linear",
    ) -> ImplicitSet:
        """
        Lead shifts the values of a Set or Alias by one to the right

        Parameters
        ----------
        n : int | Symbol | Expression
        type : 'linear' or 'circular', optional

        Returns
        -------
        ImplicitSet

        Raises
        ------
        ValueError
            When type is not circular or linear

        Examples
        --------
        >>> import gamspy as gp
        >>>
        >>> m = gp.Container()
        >>> t = gp.Set(m, name="t", description="time sequence", records=[f"y-{x}" for x in range(1987, 1992)])
        >>> a = gp.Parameter(m, name="a", domain=[t])
        >>> c = gp.Parameter(m, name="c", domain=[t])
        >>> d = gp.Parameter(m, name="d", domain=[t])
        >>> a[t] = 1986 + gp.Ord(t)
        >>> c[t] = -1
        >>> c[t.lead(2, "linear")] = a[t]
        >>> c.records.values.tolist()
        [['y-1987', -1.0], ['y-1988', -1.0], ['y-1989', 1987.0], ['y-1990', 1988.0], ['y-1991', 1989.0]]
        >>> d[t.lead(2, "circular")] = a[t]
        >>> d.records.values.tolist()
        [['y-1987', 1990.0], ['y-1988', 1991.0], ['y-1989', 1987.0], ['y-1990', 1988.0], ['y-1991', 1989.0]]

        """
        jump = n if isinstance(n, int) else n.gamsRepr()  # type: ignore

        if type == "circular":
            return implicits.ImplicitSet(self, name=f"{self.name} ++ {jump}")
        elif type == "linear":
            return implicits.ImplicitSet(self, name=f"{self.name} + {jump}")

        raise ValueError("Lead type must be linear or circular")

    def sameAs(self: Set | Alias, other: Set | Alias | str) -> Expression:
        """
        Evaluates to true if this set is identical to the given set or alias, false otherwise.

        Parameters
        ----------
        other : Set | Alias

        Returns
        -------
        Expression
        """
        other_str = (
            f"'{str(other)}'"
            if isinstance(other, (str, int, float))
            else other.gamsRepr()
        )
        return expression.Expression(
            "sameAs(", ",".join([self.gamsRepr(), other_str]), ")"
        )


class Set(gt.Set, operable.Operable, Symbol, SetMixin):
    """
    Represents a Set symbol in GAMS.
    https://www.gams.com/latest/docs/UG_SetDefinition.html

    Parameters
    ----------
    container : Container
    name : str
    domain : list, optional
    is_singleton : bool, optional
    records : int | float | DataFrame, optional
    domain_forwarding : bool, optional
    description : str, optional
    uels_on_axes : bool
    is_miro_input : bool
    is_miro_output : bool


    Examples
    --------
    >>> import gamspy as gp
    >>> m = gp.Container()
    >>> i = gp.Set(m, "i", records=['i1','i2'])

    """

    @classmethod
    def _constructor_bypass(
        cls,
        container: Container,
        name: str,
        domain: list[str | Set] = [],
        is_singleton: bool = False,
        records: Any | None = None,
        description: str = "",
    ):
        # create new symbol object
        obj = Set.__new__(
            cls,
            container,
            name,
            domain,
            is_singleton,
            records,
            description=description,
        )

        # set private properties directly
        obj._requires_state_check = False
        obj._container = container
        container._requires_state_check = True
        obj._name = name
        obj._domain = domain
        obj._domain_forwarding = False
        obj._description = description

        obj._records = records
        obj._modified = True
        obj._is_singleton = is_singleton

        # typing
        if obj.is_singleton:
            obj._gams_type = GMS_DT_SET
            obj._gams_subtype = 1
        else:
            obj._gams_type = GMS_DT_SET
            obj._gams_subtype = 0

        # add to container
        container.data.update({name: obj})

        # gamspy attributes
        obj._is_dirty = False
        obj.where = condition.Condition(obj)
        obj.container._add_statement(obj)
        obj._current_index = 0

        # miro support
        obj._is_miro_input = False
        obj._is_miro_output = False

        return obj

    def __new__(
        cls,
        container: Container,
        name: str,
        domain: list[Set | str] | None = None,
        is_singleton: bool = False,
        records: Any | None = None,
        domain_forwarding: bool = False,
        description: str = "",
        uels_on_axes: bool = False,
        is_miro_input: bool = False,
        is_miro_output: bool = False,
    ):
        if not isinstance(container, gp.Container):
            raise TypeError(
                "Container must of type `Container` but found"
                f" {type(container)}"
            )

        if not isinstance(name, str):
            raise TypeError(f"Name must of type `str` but found {type(name)}")

        try:
            symbol = container[name]
            if isinstance(symbol, cls):
                return symbol
            else:
                raise TypeError(
                    f"Cannot overwrite symbol `{name}` in container"
                    " because it is not a Set object)"
                )
        except KeyError:
            return object.__new__(cls)

    def __init__(
        self,
        container: Container,
        name: str,
        domain: list[Set | str] | None = None,
        is_singleton: bool = False,
        records: Any | None = None,
        domain_forwarding: bool = False,
        description: str = "",
        uels_on_axes: bool = False,
        is_miro_input: bool = False,
        is_miro_output: bool = False,
    ):
        self._is_miro_input = is_miro_input
        self._is_miro_output = is_miro_output

        # domain handling
        if domain is None:
            domain = ["*"]

        if isinstance(domain, (gp.Set, gp.Alias, str)):
            domain = [domain]

        # does symbol exist
        has_symbol = False
        if isinstance(getattr(self, "container", None), gp.Container):
            has_symbol = True

        if has_symbol:
            try:
                if not isinstance(self, Set):
                    raise TypeError(
                        f"Cannot overwrite symbol {self.name} in container"
                        " because it is not a Set object)"
                    )

                if any(
                    d1 != d2
                    for d1, d2 in itertools.zip_longest(self.domain, domain)
                ):
                    raise ValueError(
                        "Cannot overwrite symbol in container unless symbol"
                        " domains are equal"
                    )

                if self.is_singleton != is_singleton:
                    raise ValueError(
                        "Cannot overwrite symbol in container unless"
                        " 'is_singleton' is left unchanged"
                    )

                if self.domain_forwarding != domain_forwarding:
                    raise ValueError(
                        "Cannot overwrite symbol in container unless"
                        " 'domain_forwarding' is left unchanged"
                    )

            except ValueError as err:
                raise ValueError(err)

            except TypeError as err:
                raise TypeError(err)

            # reset some properties
            self._requires_state_check = True
            self.container._requires_state_check = True
            if description != "":
                self.description = description

            previous_state = self.container.miro_protect
            self.container.miro_protect = False
            self.records = None
            self.modified = True

            # only set records if records are provided
            if records is not None:
                self.setRecords(records, uels_on_axes=uels_on_axes)
            self.container.miro_protect = previous_state

        else:
            self._is_dirty = False
            self.where = condition.Condition(self)
            name = validation.validate_name(name)

            singleton_check(is_singleton, records)

            previous_state = container.miro_protect
            container.miro_protect = False

            super().__init__(
                container,
                name,
                domain,
                is_singleton,
                domain_forwarding=domain_forwarding,
                description=description,
                uels_on_axes=uels_on_axes,
            )

            if is_miro_input:
                container._miro_input_symbols.append(self.name)

            if is_miro_output:
                container._miro_output_symbols.append(self.name)

            validation.validate_container(self, self.domain)
            self.container._add_statement(self)
            self._current_index = 0

<<<<<<< HEAD
            self.container._run()
            container.miro_protect = previous_state
=======
            if records is not None:
                self.setRecords(records)
            else:
                self.container._run()
>>>>>>> 9cb0ce4b

    def __len__(self):
        if self.records is not None:
            return len(self.records.index)

        return 0

    def __next__(self):
        if self._current_index < len(self):
            row = self.records.iloc[self._current_index]
            self._current_index += 1
            return row

        self._current_index = 0
        raise StopIteration

    def __le__(self, other):
        return expression.Expression(self, "<=", other)

    def __ge__(self, other):
        return expression.Expression(self, ">=", other)

    def __iter__(self):
        return self

    def __getitem__(self, indices: tuple | str) -> implicits.ImplicitSet:
        domain = validation.validate_domain(self, indices)

        return implicits.ImplicitSet(self, name=self.name, domain=domain)

    def __setitem__(
        self,
        indices: tuple | str,
        assignment,
    ):
        domain = validation.validate_domain(self, indices)

        if isinstance(assignment, bool):
            assignment = "yes" if assignment is True else "no"  # type: ignore

        statement = expression.Expression(
            implicits.ImplicitSet(self, name=self.name, domain=domain),
            "=",
            assignment,
        )

        self.container._add_statement(statement)

        self._is_dirty = True
        if not self.container.delayed_execution:
            self.container._run()

    @property
    def records(self):
        """
        Records of the Set

        Returns
        -------
        DataFrame
        """
        if not self._is_dirty:
            return self._records

        self.container._run()

        return self._records

    @records.setter
    def records(self, records):
        if (
            hasattr(self, "_is_miro_input")
            and self._is_miro_input
            and self.container.miro_protect
        ):
            raise ValidationError(
                "Cannot assign to protected miro input symbols. `miro_protect`"
                " attribute of the container can be set to False to allow"
                " assigning to MIRO input symbols"
            )

        if records is not None:
            if not isinstance(records, pd.DataFrame):
                raise TypeError("Symbol 'records' must be type DataFrame")

        # set records
        self._records = records

        self._requires_state_check = True
        self.modified = True

        self.container._requires_state_check = True
        self.container.modified = True

        if self._records is not None:
            if self.domain_forwarding:  # pragma: no cover
                self._domainForwarding()

                # reset state check flags for all symbols in the container
                for symbol in self.container.data.values():
                    symbol._requires_state_check = True

    def setRecords(self, records: Any, uels_on_axes: bool = False) -> None:
        super().setRecords(records, uels_on_axes)
        self.container._run()

    def gamsRepr(self) -> str:
        """
        Representation of this Set in GAMS language.

        Returns
        -------
        str
        """
        return self.name

    def getStatement(self) -> str:
        """
        Statement of the Set definition

        Returns
        -------
        str
        """
        output = f"Set {self.name}"

        if self._is_singleton:
            output = f"Singleton {output}"

        output += self._get_domain_str()

        if self.description:
            output += f' "{self.description}"'

        output += ";"

        return output


def singleton_check(is_singleton: bool, records: Any | None):
    if is_singleton:
        if records is not None and len(records) > 1:
            raise ValidationError(
                "Singleton set records size cannot be more than one."
            )<|MERGE_RESOLUTION|>--- conflicted
+++ resolved
@@ -507,6 +507,9 @@
             previous_state = container.miro_protect
             container.miro_protect = False
 
+            if is_miro_input or is_miro_output:
+                name = name.lower()
+
             super().__init__(
                 container,
                 name,
@@ -527,15 +530,12 @@
             self.container._add_statement(self)
             self._current_index = 0
 
-<<<<<<< HEAD
-            self.container._run()
-            container.miro_protect = previous_state
-=======
             if records is not None:
                 self.setRecords(records)
             else:
                 self.container._run()
->>>>>>> 9cb0ce4b
+
+            container.miro_protect = previous_state
 
     def __len__(self):
         if self.records is not None:
