from __future__ import annotations

import itertools
import os
import threading
from typing import TYPE_CHECKING, Any, Literal

import gams.transfer as gt
import pandas as pd
from gams.core.gdx import GMS_DT_SET

import gamspy as gp
import gamspy._algebra.condition as condition
import gamspy._algebra.expression as expression
import gamspy._algebra.operable as operable
import gamspy._symbols.implicits as implicits
import gamspy._validation as validation
import gamspy.utils as utils
from gamspy._symbols.symbol import Symbol
from gamspy.exceptions import ValidationError

if TYPE_CHECKING:
    from collections.abc import Sequence

    from gamspy import Alias, Container
    from gamspy._algebra.expression import Expression
    from gamspy._symbols.implicits.implicit_set import ImplicitSet
    from gamspy._types import EllipsisType, OperableType
    from gamspy.math import Dim
    from gamspy.math.misc import MathOp


class SetMixin:
    @property
    def pos(self: Set | Alias) -> Expression:
        """
        Element position in the current set, starting with 1.

        Returns
        -------
        Expression

        Examples
        --------
        >>> import gamspy as gp
        >>> m = gp.Container()
        >>> i = gp.Set(m, name="i", records=["seattle", "san-diego", "new-york"], description="canning plants")
        >>> attr = gp.Parameter(m, "attr", domain = [i, "*"], description = "Set position values")
        >>> attr[i,"position"]  =  i.pos
        >>> attr.records.values.tolist()
        [['seattle', 'position', 1.0], ['san-diego', 'position', 2.0], ['new-york', 'position', 3.0]]

        """
        return expression.Expression(self, ".", "pos")

    @property
    def ord(self: Set | Alias) -> Expression:
        """
        Same as .pos but for ordered sets only.

        Returns
        -------
        Expression

        Examples
        --------
        >>> import gamspy as gp
        >>> m = gp.Container()
        >>> i = gp.Set(m, name="i", records=["seattle", "san-diego", "new-york"], description="canning plants")
        >>> attr = gp.Parameter(m, "attr", domain = [i, "*"], description = "Set order values")
        >>> attr[i,"order"]  =  i.ord
        >>> attr.records.values.tolist()
        [['seattle', 'order', 1.0], ['san-diego', 'order', 2.0], ['new-york', 'order', 3.0]]

        """
        return expression.Expression(self, ".", "ord")

    @property
    def off(self: Set | Alias) -> Expression:
        """
        Element position in the current set minus 1. So .off = .pos - 1

        Returns
        -------
        Expression

        Examples
        --------
        >>> import gamspy as gp
        >>> m = gp.Container()
        >>> i = gp.Set(m, name="i", records=["seattle", "san-diego", "new-york"], description="canning plants")
        >>> attr = gp.Parameter(m, "attr", domain = [i, "*"], description = "Set off values")
        >>> attr[i,"off"]  =  i.off
        >>> attr.records.values.tolist()
        [['san-diego', 'off', 1.0], ['new-york', 'off', 2.0]]

        """
        return expression.Expression(self, ".", "off")

    @property
    def rev(self: Set | Alias) -> Expression:
        """
        Reverse element position in the current set, so the value for
        the last element is 0, the value for the penultimate is 1, etc.

        Returns
        -------
        Expression

        Examples
        --------
        >>> import gamspy as gp
        >>> m = gp.Container()
        >>> i = gp.Set(m, name="i", records=["seattle", "san-diego", "new-york"], description="canning plants")
        >>> attr = gp.Parameter(m, "attr", domain = [i, "*"], description = "Set reverse values")
        >>> attr[i,"reverse"]  =  i.rev
        >>> attr.records.values.tolist()
        [['seattle', 'reverse', 2.0], ['san-diego', 'reverse', 1.0]]

        """
        return expression.Expression(self, ".", "rev")

    @property
    def uel(self: Set | Alias) -> Expression:
        """
        Element position in the unique element list.

        Returns
        -------
        Expression

        Examples
        --------
        >>> import gamspy as gp
        >>> m = gp.Container()
        >>> i = gp.Set(m, name="i", records=["seattle", "san-diego", "new-york"], description="canning plants")
        >>> attr = gp.Parameter(m, "attr", domain = [i, "*"], description = "Set uel_pos values")
        >>> attr[i,"uel_position"]  =  i.uel
        >>> attr.records.values.tolist()
        [['seattle', 'uel_position', 1.0], ['san-diego', 'uel_position', 2.0], ['new-york', 'uel_position', 3.0]]

        """
        return expression.Expression(self, ".", "uel")

    @property
    def len(self: Set | Alias) -> Expression:
        """
        Length of the set element name (a count of the number of characters).

        Returns
        -------
        Expression

        Examples
        --------
        >>> import gamspy as gp
        >>> m = gp.Container()
        >>> i = gp.Set(m, name="i", records=["seattle", "san-diego", "new-york"], description="canning plants")
        >>> attr = gp.Parameter(m, "attr", domain = [i, "*"], description = "Set length values")
        >>> attr[i,"length"]  =  i.len
        >>> attr.records.values.tolist()
        [['seattle', 'length', 7.0], ['san-diego', 'length', 9.0], ['new-york', 'length', 8.0]]

        """
        return expression.Expression(self, ".", "len")

    @property
    def tlen(self: Set | Alias) -> Expression:
        """
        Length of the set element text (a count of the number of characters).

        Returns
        -------
        Expression

        Examples
        --------
        >>> import gamspy as gp
        >>> m = gp.Container()
        >>> i = gp.Set(m, name="i", records=[("seattle", "Wisconsin"), ("san-diego", ""), ("new-york", " ")], description="canning plants")
        >>> attr = gp.Parameter(m, "attr", domain = [i, "*"], description = "Set element text length values")
        >>> attr[i,"text_length"]  =  i.tlen
        >>> attr.records.values.tolist()
        [['seattle', 'text_length', 9.0], ['new-york', 'text_length', 1.0]]

        """
        return expression.Expression(self, ".", "tlen")

    @property
    def val(self: Set | Alias) -> Expression:
        """
        If a set element is a number, this attribute gives the value of the number.
        For extended range arithmetic symbols, the symbols are reproduced.
        If a set element is a string that is not a number, then this attribute is
        not defined and trying to use it results in an error.

        Returns
        -------
        Expression

        Examples
        --------
        >>> import gamspy as gp
        >>> m = gp.Container()
        >>> i = gp.Set(m, name="i", records=["12", "20", "-13.4"], description="canning plants")
        >>> attr = gp.Parameter(m, "attr", domain = [i, "*"], description = "Set val values")
        >>> attr[i,"value"]  =  i.val
        >>> attr.records.values.tolist()
        [['12', 'value', 12.0], ['20', 'value', 20.0], ['-13.4', 'value', -13.4]]

        """
        return expression.Expression(self, ".", "val")

    @property
    def tval(self: Set | Alias) -> Expression:
        """
        If a set element text is a number, this attribute gives the value of the number.
        For extended range arithmetic symbols, the symbols are reproduced.
        If a set element text is a string that is not a number, then this attribute is
        not defined and trying to use it results in an error.

        Returns
        -------
        Expression

        Examples
        --------
        >>> import gamspy as gp
        >>> m = gp.Container()
        >>> i = gp.Set(m, name="i", records=[("seattle", "12"), ("san-diego", ""), ("new-york", "-13.4")], description="canning plants")
        >>> attr = gp.Parameter(m, "attr", domain = [i, "*"], description = "Set text values")
        >>> attr[i,"text_value"]  =  i.tval
        >>> attr.records.values.tolist()
        [['seattle', 'text_value', 12.0], ['new-york', 'text_value', -13.4]]

        """
        return expression.Expression(self, ".", "tval")

    @property
    def first(self: Set | Alias) -> Expression:
        """
        Returns 1 for the first set element, otherwise 0.

        Returns
        -------
        Expression

        Examples
        --------
        >>> import gamspy as gp
        >>> m = gp.Container()
        >>> i = gp.Set(m, name="i", records=["seattle", "san-diego", "new-york"], description="canning plants")
        >>> attr = gp.Parameter(m, "attr", domain = [i, "*"])
        >>> attr[i,"is_first"]  =  i.first
        >>> attr.records.values.tolist()
        [['seattle', 'is_first', 1.0]]

        """
        return expression.Expression(self, ".", "first")

    @property
    def last(self: Set | Alias) -> Expression:
        """
        Returns 1 for the last set element, otherwise 0.

        Returns
        -------
        Expression

        Examples
        --------
        >>> import gamspy as gp
        >>> m = gp.Container()
        >>> i = gp.Set(m, name="i", records=["seattle", "san-diego", "new-york"], description="canning plants")
        >>> attr = gp.Parameter(m, "attr", domain = [i, "*"])
        >>> attr[i,"is_last"]  =  i.last
        >>> attr.records.values.tolist()
        [['new-york', 'is_last', 1.0]]

        """
        return expression.Expression(self, ".", "last")

    def lag(
        self,
        n: OperableType,
        type: Literal["linear", "circular"] = "linear",
    ) -> ImplicitSet:
        """
        Lag operation shifts the values of a Set or Alias by one to the left

        Parameters
        ----------
        n : OperableType
        type : 'linear' or 'circular', optional

        Returns
        -------
        ImplicitSet

        Raises
        ------
        ValueError
            When type is not circular or linear

        Examples
        --------
        >>> import gamspy as gp
        >>>
        >>> m = gp.Container()
        >>> t = gp.Set(m, name="t", description="time sequence", records=[f"y-{x}" for x in range(1987, 1992)])
        >>> a = gp.Parameter(m, name="a", domain=[t])
        >>> b = gp.Parameter(m, name="b", domain=[t])
        >>> c = gp.Parameter(m, name="c", domain=[t])
        >>> a[t] = 1986 + gp.Ord(t)
        >>> b[t] = -1
        >>> b[t] = a[t.lag(1, "linear")]
        >>> b.records.values.tolist()
        [['y-1988', 1987.0], ['y-1989', 1988.0], ['y-1990', 1989.0], ['y-1991', 1990.0]]
        >>> c[t] = a[t.lag(1, "circular")]
        >>> c.records.values.tolist()
        [['y-1987', 1991.0], ['y-1988', 1987.0], ['y-1989', 1988.0], ['y-1990', 1989.0], ['y-1991', 1990.0]]

        """
        assert isinstance(self, (gp.Set, gp.Alias))
        jump = n if isinstance(n, int) else n.gamsRepr()  # type: ignore

        if type == "circular":
            return implicits.ImplicitSet(
                self, name=self.name, extension=f" -- {jump}"
            )

        if type == "linear":
            return implicits.ImplicitSet(
                self, name=self.name, extension=f" - {jump}"
            )

        raise ValueError("Lag type must be linear or circular")

    def lead(
        self,
        n: OperableType,
        type: Literal["linear", "circular"] = "linear",
    ) -> ImplicitSet:
        """
        Lead shifts the values of a Set or Alias by one to the right

        Parameters
        ----------
        n : OperableType
        type : 'linear' or 'circular', optional

        Returns
        -------
        ImplicitSet

        Raises
        ------
        ValueError
            When type is not circular or linear

        Examples
        --------
        >>> import gamspy as gp
        >>>
        >>> m = gp.Container()
        >>> t = gp.Set(m, name="t", description="time sequence", records=[f"y-{x}" for x in range(1987, 1992)])
        >>> a = gp.Parameter(m, name="a", domain=[t])
        >>> c = gp.Parameter(m, name="c", domain=[t])
        >>> d = gp.Parameter(m, name="d", domain=[t])
        >>> a[t] = 1986 + gp.Ord(t)
        >>> c[t] = -1
        >>> c[t.lead(2, "linear")] = a[t]
        >>> c.records.values.tolist()
        [['y-1987', -1.0], ['y-1988', -1.0], ['y-1989', 1987.0], ['y-1990', 1988.0], ['y-1991', 1989.0]]
        >>> d[t.lead(2, "circular")] = a[t]
        >>> d.records.values.tolist()
        [['y-1987', 1990.0], ['y-1988', 1991.0], ['y-1989', 1987.0], ['y-1990', 1988.0], ['y-1991', 1989.0]]

        """
        assert isinstance(self, (gp.Set, gp.Alias))
        jump = n if isinstance(n, int) else n.gamsRepr()  # type: ignore

        if type == "circular":
            return implicits.ImplicitSet(
                self, name=self.name, extension=f" ++ {jump}"
            )

        if type == "linear":
            return implicits.ImplicitSet(
                self, name=self.name, extension=f" + {jump}"
            )

        raise ValueError("Lead type must be linear or circular")

    def sameAs(self, other: Set | Alias | str) -> MathOp:
        """
        Evaluates to true if this set is identical to the given set or alias, false otherwise.

        Parameters
        ----------
        other : Set | Alias

        Returns
        -------
        MathOp

        Examples
        --------
        >>> import gamspy as gp

        >>> m = gp.Container()
        >>> i = gp.Set(m, name="i", records=["seattle", "san-diego"])
        >>> j = gp.Set(m, name="j", records=["new-york", "seattle"])
        >>> attr = gp.Parameter(m, "attr", domain = [i, j])
        >>> attr[i,j]  =  i.sameAs(j)
        >>> attr.records.values.tolist()
        [['seattle', 'seattle', 1.0]]

        """
        assert isinstance(self, (gt.Set, gt.Alias))
        assert isinstance(other, (gt.Set, gt.Alias, str))
        return gp.math.same_as(self, other)


class Set(gt.Set, operable.Operable, Symbol, SetMixin):
    """
    Represents a Set symbol in GAMS.
    https://gamspy.readthedocs.io/en/latest/user/basics/set.html

    Parameters
    ----------
    container : Container
        Container of the set.
    name : str, optional
        Name of the set. Name is autogenerated by default.
    domain : Sequence[Set | Alias | str] | Set | Alias | str, optional
        Domain of the set.
    is_singleton : bool, optional
        Whether the set is a singleton set. Singleton sets cannot contain more than one element.
    records : pd.DataFrame | np.ndarray | list, optional
        Records of the set.
    domain_forwarding : bool | list[bool], optional
        Whether the set forwards the domain.
    description : str, optional
        Description of the set.
    uels_on_axes : bool
        Assume that symbol domain information is contained in the axes of the given records.
    is_miro_input : bool
        Whether the symbol is a GAMS MIRO input symbol. See: https://gams.com/miro/tutorial.html
    is_miro_output : bool
        Whether the symbol is a GAMS MIRO output symbol. See: https://gams.com/miro/tutorial.html

    Examples
    --------
    >>> import gamspy as gp
    >>> m = gp.Container()
    >>> i = gp.Set(m, "i", records=['i1','i2'])

    """

    @classmethod
    def _constructor_bypass(
        cls,
        container: Container,
        name: str,
<<<<<<< HEAD
        domain: Sequence[Set | Alias | str] | Set | Alias | str | Dim = [],
=======
        domain: Sequence[Set | Alias | str] | Set | Alias | str | None = None,
>>>>>>> d74cb668
        is_singleton: bool = False,
        records: Any | None = None,
        description: str = "",
    ):
        if domain is None:
            domain = ["*"]

        if isinstance(domain, (gp.Set, gp.Alias, str)):
            domain = [domain]

        if isinstance(domain, gp.math.Dim):
            domain = gp.math._generate_dims(container, domain.dims)

        # create new symbol object
        obj = Set.__new__(
            cls,
            container,
            name,
            domain,
            is_singleton,
            records,
            description=description,
        )

        # set private properties directly
        obj._requires_state_check = False
        obj._container = container
        container._requires_state_check = True
        obj._name = name
        obj._domain = domain
        obj._domain_forwarding = False
        obj._description = description

        obj._records = records
        obj._modified = True
        obj._is_singleton = is_singleton

        # typing
        obj._gams_type = GMS_DT_SET
        obj._gams_subtype = 1 if obj.is_singleton else 0

        # add to container
        container.data.update({name: obj})

        # gamspy attributes
        obj.where = condition.Condition(obj)
        obj.container._add_statement(obj)
        obj._synchronize = True
        obj._metadata = dict()

        # miro support
        obj._is_miro_input = False
        obj._is_miro_output = False

        return obj

    def __new__(
        cls,
        container: Container | None = None,
        name: str | None = None,
        domain: Sequence[Set | Alias | str]
        | Set
        | Alias
        | str
        | Dim
        | None = None,
        is_singleton: bool = False,
        records: Any | None = None,
        domain_forwarding: bool | list[bool] = False,
        description: str = "",
        uels_on_axes: bool = False,
        is_miro_input: bool = False,
        is_miro_output: bool = False,
    ):
        if container is not None and not isinstance(container, gp.Container):
            raise TypeError(
                "Container must of type `Container` but found"
                f" {type(container)}"
            )

        if name is None:
            return object.__new__(cls)
        else:
            if not isinstance(name, str):
                raise TypeError(
                    f"Name must of type `str` but found {type(name)}"
                )
            try:
                if not container:
                    container = gp._ctx_managers[
                        (os.getpid(), threading.get_native_id())
                    ]

                symbol = container[name]

                if isinstance(symbol, cls):
                    return symbol

                raise TypeError(
                    f"Cannot overwrite symbol `{name}` in container"
                    " because it is not a Set object)"
                )
            except KeyError:
                return object.__new__(cls)

    def __init__(
        self,
        container: Container | None = None,
        name: str | None = None,
        domain: Sequence[Set | Alias | str]
        | Set
        | Alias
        | str
        | Dim
        | None = None,
        is_singleton: bool = False,
        records: Any | None = None,
        domain_forwarding: bool | list[bool] = False,
        description: str = "",
        uels_on_axes: bool = False,
        is_miro_input: bool = False,
        is_miro_output: bool = False,
    ):
        self._metadata: dict[str, Any] = dict()
        if (is_miro_input or is_miro_output) and name is None:
            raise ValidationError("Please specify a name for miro symbols.")

        self._is_miro_input = is_miro_input
        self._is_miro_output = is_miro_output

        self._synchronize = True

        # domain handling
        if domain is None:
            domain = ["*"]

        if isinstance(domain, (gp.Set, gp.Alias, str)):
            domain = [domain]

        if isinstance(domain, gp.math.Dim):
            domain = gp.math._generate_dims(container, domain.dims)  # type: ignore

        # does symbol exist
        has_symbol = False
        if isinstance(getattr(self, "container", None), gp.Container):
            has_symbol = True

        if has_symbol:
            if any(
                d1 != d2
                for d1, d2 in itertools.zip_longest(self._domain, domain)
            ):
                raise ValueError(
                    "Cannot overwrite symbol in container unless symbol"
                    " domains are equal"
                )

            if self.is_singleton != is_singleton:
                raise ValueError(
                    "Cannot overwrite symbol in container unless"
                    " 'is_singleton' is left unchanged"
                )

            if self.domain_forwarding != domain_forwarding:
                raise ValueError(
                    "Cannot overwrite symbol in container unless"
                    " 'domain_forwarding' is left unchanged"
                )

            # reset some properties
            self._requires_state_check = True
            self.container._requires_state_check = True
            if description != "":
                self.description = description

            previous_state = self.container._options.miro_protect
            self.container._options.miro_protect = False
            self.records = None
            self.modified = True

            # only set records if records are provided
            if records is not None:
                self.setRecords(records, uels_on_axes=uels_on_axes)
            self.container._options.miro_protect = previous_state

        else:
            if container is None:
                try:
                    container = gp._ctx_managers[
                        (os.getpid(), threading.get_native_id())
                    ]
                except KeyError as e:
                    raise ValidationError("Set requires a container.") from e
            assert container is not None

            self.where = condition.Condition(self)
            self._assignment: Expression | None = None

            if name is not None:
                name = validation.validate_name(name)
                if is_miro_input or is_miro_output:
                    name = name.lower()  # type: ignore
            else:
                name = utils._get_symbol_name(prefix="s")

            self._singleton_check(is_singleton, records, domain)
            previous_state = container._options.miro_protect
            container._options.miro_protect = False

            super().__init__(
                container,
                name,
                domain,
                is_singleton,
                domain_forwarding=domain_forwarding,
                description=description,
                uels_on_axes=uels_on_axes,
            )

            if is_miro_input:
                self._already_loaded = False
                container._miro_input_symbols.append(self.name)

            if is_miro_output:
                container._miro_output_symbols.append(self.name)

            validation.validate_container(self, self._domain)
            self.container._add_statement(self)

            if records is not None:
                self.setRecords(records, uels_on_axes=uels_on_axes)
            else:
                self.modified = False
                self.container._synch_with_gams(
                    gams_to_gamspy=self._is_miro_input
                )

            container._options.miro_protect = previous_state

    def _serialize(self) -> dict:
        info = {
            "_domain_forwarding": self.domain_forwarding,
            "_is_miro_input": self._is_miro_input,
            "_is_miro_output": self._is_miro_output,
            "_metadata": self._metadata,
            "_synchronize": self._synchronize,
        }
        if self._assignment is not None:
            info["_assignment"] = self._assignment.getDeclaration()

        return info

    def _deserialize(self, info: dict) -> None:
        # Set attributes
        for key, value in info.items():
            if key == "_assignment":
                left, right = value.split(" = ")
                value = expression.Expression(left, "=", right[:-1])

            setattr(self, key, value)

        # Relink domain symbols
        new_domain = []
        for elem in self._domain:
            if elem == "*":
                new_domain.append(elem)
                continue
            new_domain.append(self.container[elem])

        self.domain = new_domain

    def __len__(self):
        if self.records is not None:
            return len(self.records.index)

        return 0

    def __getitem__(
        self, indices: Sequence | str | int | EllipsisType | slice
    ) -> implicits.ImplicitSet:
        domain = validation.validate_domain(self, indices)

        return implicits.ImplicitSet(self, name=self.name, domain=domain)

    def __setitem__(
        self,
        indices: Sequence
        | str
        | int
        | implicits.ImplicitSet
        | EllipsisType
        | slice,
        rhs,
    ):
        # self[domain] = rhs
        domain = validation.validate_domain(self, indices)

        if isinstance(rhs, bool):
            rhs = "yes" if rhs is True else "no"  # type: ignore

        statement = expression.Expression(
            implicits.ImplicitSet(self, name=self.name, domain=domain),
            "=",
            rhs,
        )

        statement._validate_definition(utils._unpack(domain))

        self.container._add_statement(statement)
        self._assignment = statement

        self.container._synch_with_gams(gams_to_gamspy=True)
        self._winner = "gams"

    def __repr__(self) -> str:
        return f"Set(name='{self.name}', domain={self.domain})"

    def _singleton_check(
        self,
        is_singleton: bool,
        records: Any | None,
        domain: Sequence[Set | Alias | str],
    ):
        if is_singleton:
            if records is not None and len(records) != 1:
                raise ValidationError(
                    "Singleton set records size must be one."
                )

            if len(domain) != 1:
                raise ValidationError(
                    f"Length of the domain of the singleton set must be 1 but found {len(domain)}"
                )

    @property
    def records(self):
        """
        Records of the Set

        Returns
        -------
        DataFrame

        Examples
        --------
        >>> import gamspy as gp
        >>> import numpy as np
        >>> m = gp.Container()
        >>> i = gp.Set(m, name="i")
        >>> i.setRecords(["seattle", "san-diego"])
        >>> i.records.values.tolist()
        [['seattle', ''], ['san-diego', '']]

        """
        return self._records

    @records.setter
    def records(self, records):
        if (
            hasattr(self, "_is_miro_input")
            and self._is_miro_input
            and self.container._options.miro_protect
        ):
            raise ValidationError(
                "Cannot assign to protected miro input symbols. `miro_protect`"
                " attribute of the container can be set to False to allow"
                " assigning to MIRO input symbols"
            )

        if records is not None and not isinstance(records, pd.DataFrame):
            raise TypeError("Symbol 'records' must be type DataFrame")

        # set records
        self._records = records

        self._requires_state_check = True
        self.modified = True

        self.container._requires_state_check = True
        self.container.modified = True

        if self._records is not None and self.domain_forwarding:
            self._domainForwarding()

            # reset state check flags for all symbols in the container
            for symbol in self.container.data.values():
                symbol._requires_state_check = True

    def setRecords(self, records: Any, uels_on_axes: bool = False) -> None:
        """
        Main convenience method to set standard pandas.DataFrame formatted
        records. If uels_on_axes=True setRecords will assume that all domain
        information is contained in the axes of the pandas object – data will be
        flattened (if necessary).

        Parameters
        ----------
        records : Any
        uels_on_axes : bool, optional

        Examples
        --------
        >>> import gamspy as gp
        >>> import numpy as np
        >>> m = gp.Container()
        >>> i = gp.Set(m, name="i")
        >>> i.setRecords(["seattle", "san-diego"])
        >>> i.records.values.tolist()
        [['seattle', ''], ['san-diego', '']]

        """

        super().setRecords(records, uels_on_axes)

        self.container._synch_with_gams(gams_to_gamspy=self._is_miro_input)
        self._winner = "python"

    def gamsRepr(self) -> str:
        """
        Representation of this Set in GAMS language.

        Returns
        -------
        str

        Examples
        --------
        >>> import gamspy as gp
        >>> m = gp.Container()
        >>> i = gp.Set(m, "i", domain=["*"], records=['i1','i2'])
        >>> i.gamsRepr()
        'i'

        """
        return self.name

    def getDeclaration(self) -> str:
        """
        Declaration of the Set in GAMS

        Returns
        -------
        str

        Examples
        --------
        >>> import gamspy as gp
        >>> m = gp.Container()
        >>> i = gp.Set(m, "i", records=['i1','i2'])
        >>> i.getDeclaration()
        'Set i(*);'

        """
        output = f"Set {self.name}"

        if self.is_singleton:
            output = f"Singleton {output}"

        output += self._get_domain_str(self.domain_forwarding)

        if self.description:
            output += f' "{self.description}"'

        if self.records is None:
            output += " / /"

        output += ";"

        return output

    def getAssignment(self) -> str:
        """
        Latest assignment to the Set in GAMS

        Returns
        -------
        str

        Examples
        --------
        >>> import gamspy as gp
        >>> m = gp.Container()
        >>> i = gp.Set(m, "i", records=['i1','i2'])
        >>> i['i1'] = False
        >>> i.getAssignment()
        'i("i1") = no;'

        """
        if self._assignment is None:
            raise ValidationError("Set was not assigned!")

        return self._assignment.getDeclaration()<|MERGE_RESOLUTION|>--- conflicted
+++ resolved
@@ -463,11 +463,7 @@
         cls,
         container: Container,
         name: str,
-<<<<<<< HEAD
-        domain: Sequence[Set | Alias | str] | Set | Alias | str | Dim = [],
-=======
         domain: Sequence[Set | Alias | str] | Set | Alias | str | None = None,
->>>>>>> d74cb668
         is_singleton: bool = False,
         records: Any | None = None,
         description: str = "",
