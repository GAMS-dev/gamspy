#
# GAMS - General Algebraic Modeling System Python API
#
# Copyright (c) 2023 GAMS Development Corp. <support@gams.com>
# Copyright (c) 2023 GAMS Software GmbH <support@gams.com>
#
# Permission is hereby granted, free of charge, to any person obtaining a copy
# of this software and associated documentation files (the "Software"), to deal
# in the Software without restriction, including without limitation the rights
# to use, copy, modify, merge, publish, distribute, sublicense, and/or sell
# copies of the Software, and to permit persons to whom the Software is
# furnished to do so, subject to the following conditions:
#
# The above copyright notice and this permission notice shall be included in
# all copies or substantial portions of the Software.
#
# THE SOFTWARE IS PROVIDED "AS IS", WITHOUT WARRANTY OF ANY KIND, EXPRESS OR
# IMPLIED, INCLUDING BUT NOT LIMITED TO THE WARRANTIES OF MERCHANTABILITY,
# FITNESS FOR A PARTICULAR PURPOSE AND NONINFRINGEMENT. IN NO EVENT SHALL THE
# AUTHORS OR COPYRIGHT HOLDERS BE LIABLE FOR ANY CLAIM, DAMAGES OR OTHER
# LIABILITY, WHETHER IN AN ACTION OF CONTRACT, TORT OR OTHERWISE, ARISING FROM,
# OUT OF OR IN CONNECTION WITH THE SOFTWARE OR THE USE OR OTHER DEALINGS IN THE
# SOFTWARE.
#
from __future__ import annotations

import itertools
from typing import Any
from typing import Literal
from typing import TYPE_CHECKING

import gams.transfer as gt
import pandas as pd
from gams.core.gdx import GMS_DT_SET

import gamspy as gp
import gamspy._algebra.condition as condition
import gamspy._algebra.expression as expression
import gamspy._algebra.operable as operable
import gamspy._symbols.implicits as implicits
import gamspy._validation as validation
from gamspy._symbols.symbol import Symbol
from gamspy.exceptions import ValidationError


if TYPE_CHECKING:
    from gamspy._symbols.implicits.implicit_set import ImplicitSet
    from gamspy import Alias, Container
    from gamspy._algebra.expression import Expression


class SetMixin:
    @property
    def pos(self):
        """
        Element position in the current set, starting with 1.

        Returns
        -------
        ImplicitSet
        """
        return implicits.ImplicitSet(self, name=f"{self.name}.pos")

    @property
    def ord(self):
        """
        Same as .pos but for ordered sets only.

        Returns
        -------
        ImplicitSet
        """
        return implicits.ImplicitSet(self, name=f"{self.name}.ord")

    @property
    def off(self):
        """
        Element position in the current set minus 1. So .off = .pos - 1

        Returns
        -------
        ImplicitSet
        """
        return implicits.ImplicitSet(self, name=f"{self.name}.off")

    @property
    def rev(self):
        """
        Reverse element position in the current set, so the value for
        the last element is 0, the value for the penultimate is 1, etc.

        Returns
        -------
        ImplicitSet
        """
        return implicits.ImplicitSet(self, name=f"{self.name}.rev")

    @property
    def uel(self):
        """
        Element position in the unique element list.

        Returns
        -------
        ImplicitSet
        """
        return implicits.ImplicitSet(self, name=f"{self.name}.uel")

    @property
    def len(self):
        """
        Length of the set element name (a count of the number of characters).

        Returns
        -------
        ImplicitSet
        """
        return implicits.ImplicitSet(self, name=f"{self.name}.len")

    @property
    def tlen(self):
        """
        Length of the set element text (a count of the number of characters).

        Returns
        -------
        ImplicitSet
        """
        return implicits.ImplicitSet(self, name=f"{self.name}.tlen")

    @property
    def val(self):
        """
        If a set element is a number, this attribute gives the value of the number.
        For extended range arithmetic symbols, the symbols are reproduced.
        If a set element is a string that is not a number, then this attribute is
        not defined and trying to use it results in an error.

        Returns
        -------
        ImplicitSet
        """
        return implicits.ImplicitSet(self, name=f"{self.name}.val")

    @property
    def tval(self):
        """
        If a set element text is a number, this attribute gives the value of the number.
        For extended range arithmetic symbols, the symbols are reproduced.
        If a set element text is a string that is not a number, then this attribute is
        not defined and trying to use it results in an error.

        Returns
        -------
        ImplicitSet
        """
        return implicits.ImplicitSet(self, name=f"{self.name}.tval")

    @property
    def first(self):
        """
        Returns 1 for the first set element, otherwise 0.

        Returns
        -------
        ImplicitSet
        """
        return implicits.ImplicitSet(self, name=f"{self.name}.first")

    @property
    def last(self):
        """
        Returns 1 for the last set element, otherwise 0.

        Returns
        -------
        ImplicitSet
        """
        return implicits.ImplicitSet(self, name=f"{self.name}.last")

    def lag(
        self: Alias | Set,
        n: int | Symbol | Expression,
        type: Literal["linear", "circular"] = "linear",
    ) -> ImplicitSet:
        """
        Lag operation shifts the values of a Set or Alias by one to the left

        Parameters
        ----------
        n : int | Symbol | Expression
        type : 'linear' or 'circular', optional

        Returns
        -------
        ImplicitSet

        Raises
        ------
        ValueError
            When type is not circular or linear

        Examples
        --------
        >>> import gamspy as gp
        >>>
        >>> m = gp.Container()
        >>> t = gp.Set(m, name="t", description="time sequence", records=[f"y-{x}" for x in range(1987, 1992)])
        >>> a = gp.Parameter(m, name="a", domain=[t])
        >>> b = gp.Parameter(m, name="b", domain=[t])
        >>> c = gp.Parameter(m, name="c", domain=[t])
        >>> a[t] = 1986 + gp.Ord(t)
        >>> b[t] = -1
        >>> b[t] = a[t.lag(1, "linear")]
        >>> b.records.values.tolist()
        [['y-1988', 1987.0], ['y-1989', 1988.0], ['y-1990', 1989.0], ['y-1991', 1990.0]]
        >>> c[t] = a[t.lag(1, "circular")]
        >>> c.records.values.tolist()
        [['y-1987', 1991.0], ['y-1988', 1987.0], ['y-1989', 1988.0], ['y-1990', 1989.0], ['y-1991', 1990.0]]

        """
        jump = n if isinstance(n, int) else n.gamsRepr()  # type: ignore

        if type == "circular":
            return implicits.ImplicitSet(self, name=f"{self.name} -- {jump}")
        elif type == "linear":
            return implicits.ImplicitSet(self, name=f"{self.name} - {jump}")

        raise ValueError("Lag type must be linear or circular")

    def lead(
        self: Set | Alias,
        n: int | Symbol | Expression,
        type: Literal["linear", "circular"] = "linear",
    ) -> ImplicitSet:
        """
        Lead shifts the values of a Set or Alias by one to the right

        Parameters
        ----------
        n : int | Symbol | Expression
        type : 'linear' or 'circular', optional

        Returns
        -------
        ImplicitSet

        Raises
        ------
        ValueError
            When type is not circular or linear

        Examples
        --------
        >>> import gamspy as gp
        >>>
        >>> m = gp.Container()
        >>> t = gp.Set(m, name="t", description="time sequence", records=[f"y-{x}" for x in range(1987, 1992)])
        >>> a = gp.Parameter(m, name="a", domain=[t])
        >>> c = gp.Parameter(m, name="c", domain=[t])
        >>> d = gp.Parameter(m, name="d", domain=[t])
        >>> a[t] = 1986 + gp.Ord(t)
        >>> c[t] = -1
        >>> c[t.lead(2, "linear")] = a[t]
        >>> c.records.values.tolist()
        [['y-1987', -1.0], ['y-1988', -1.0], ['y-1989', 1987.0], ['y-1990', 1988.0], ['y-1991', 1989.0]]
        >>> d[t.lead(2, "circular")] = a[t]
        >>> d.records.values.tolist()
        [['y-1987', 1990.0], ['y-1988', 1991.0], ['y-1989', 1987.0], ['y-1990', 1988.0], ['y-1991', 1989.0]]

        """
        jump = n if isinstance(n, int) else n.gamsRepr()  # type: ignore

        if type == "circular":
            return implicits.ImplicitSet(self, name=f"{self.name} ++ {jump}")
        elif type == "linear":
            return implicits.ImplicitSet(self, name=f"{self.name} + {jump}")

        raise ValueError("Lead type must be linear or circular")

    def sameAs(self: Set | Alias, other: Set | Alias | str) -> Expression:
        """
        Evaluates to true if this set is identical to the given set or alias, false otherwise.

        Parameters
        ----------
        other : Set | Alias

        Returns
        -------
        Expression
        """
        other_str = (
            f"'{str(other)}'"
            if isinstance(other, (str, int, float))
            else other.gamsRepr()
        )
        return expression.Expression(
            "sameAs(", ",".join([self.gamsRepr(), other_str]), ")"
        )


class Set(gt.Set, operable.Operable, Symbol, SetMixin):
    """
    Represents a Set symbol in GAMS.
    https://www.gams.com/latest/docs/UG_SetDefinition.html

    Parameters
    ----------
    container : Container
    name : str
    domain : list, optional
    is_singleton : bool, optional
    records : int | float | DataFrame, optional
    domain_forwarding : bool, optional
    description : str, optional
    uels_on_axes : bool
    is_miro_input : bool
    is_miro_output : bool


    Examples
    --------
    >>> import gamspy as gp
    >>> m = gp.Container()
    >>> i = gp.Set(m, "i", records=['i1','i2'])

    """

    @classmethod
    def _constructor_bypass(
        cls,
        container: Container,
        name: str,
        domain: list[str | Set] = [],
        is_singleton: bool = False,
        records: Any | None = None,
        description: str = "",
    ):
        # create new symbol object
        obj = Set.__new__(
            cls,
            container,
            name,
            domain,
            is_singleton,
            records,
            description=description,
        )

        # set private properties directly
        obj._requires_state_check = False
        obj._container = container
        container._requires_state_check = True
        obj._name = name
        obj._domain = domain
        obj._domain_forwarding = False
        obj._description = description

        obj._records = records
        obj._modified = True
        obj._is_singleton = is_singleton

        # typing
        if obj.is_singleton:
            obj._gams_type = GMS_DT_SET
            obj._gams_subtype = 1
        else:
            obj._gams_type = GMS_DT_SET
            obj._gams_subtype = 0

        # add to container
        container.data.update({name: obj})

        # gamspy attributes
        obj._is_dirty = False
        obj.where = condition.Condition(obj)
        obj.container._add_statement(obj)
        obj._current_index = 0

        return obj

    def __new__(
        cls,
        container: Container,
        name: str,
        domain: list[Set | str] | None = None,
        is_singleton: bool = False,
        records: Any | None = None,
        domain_forwarding: bool = False,
        description: str = "",
        uels_on_axes: bool = False,
        is_miro_input: bool = False,
        is_miro_output: bool = False,
    ):
        if not isinstance(container, gp.Container):
            raise TypeError(
                "Container must of type `Container` but found"
                f" {type(container)}"
            )

        if not isinstance(name, str):
            raise TypeError(f"Name must of type `str` but found {type(name)}")

        try:
            symbol = container[name]
            if isinstance(symbol, cls):
                return symbol
            else:
                raise TypeError(
                    f"Cannot overwrite symbol `{name}` in container"
                    " because it is not a Set object)"
                )
        except KeyError:
            return object.__new__(cls)

    def __init__(
        self,
        container: Container,
        name: str,
        domain: list[Set | str] | None = None,
        is_singleton: bool = False,
        records: Any | None = None,
        domain_forwarding: bool = False,
        description: str = "",
        uels_on_axes: bool = False,
        is_miro_input: bool = False,
        is_miro_output: bool = False,
    ):
        # domain handling
        if domain is None:
            domain = ["*"]

        if isinstance(domain, (gp.Set, gp.Alias, str)):
            domain = [domain]

        # does symbol exist
        has_symbol = False
        if isinstance(getattr(self, "container", None), gp.Container):
            has_symbol = True

        if has_symbol:
            try:
                if not isinstance(self, Set):
                    raise TypeError(
                        f"Cannot overwrite symbol {self.name} in container"
                        " because it is not a Set object)"
                    )

                if any(
                    d1 != d2
                    for d1, d2 in itertools.zip_longest(self.domain, domain)
                ):
                    raise ValueError(
                        "Cannot overwrite symbol in container unless symbol"
                        " domains are equal"
                    )

                if self.is_singleton != is_singleton:
                    raise ValueError(
                        "Cannot overwrite symbol in container unless"
                        " 'is_singleton' is left unchanged"
                    )

                if self.domain_forwarding != domain_forwarding:
                    raise ValueError(
                        "Cannot overwrite symbol in container unless"
                        " 'domain_forwarding' is left unchanged"
                    )

            except ValueError as err:
                raise ValueError(err)

            except TypeError as err:
                raise TypeError(err)

            # reset some properties
            self._requires_state_check = True
            self.container._requires_state_check = True
            if description != "":
                self.description = description
            self.records = None
            self.modified = True

            # only set records if records are provided
            if records is not None:
                self.setRecords(records, uels_on_axes=uels_on_axes)

        else:
            self._is_dirty = False
            self.where = condition.Condition(self)
            name = validation.validate_name(name)

            singleton_check(is_singleton, records)

            super().__init__(
                container,
                name,
                domain,
                is_singleton,
                records,
                domain_forwarding,
                description,
                uels_on_axes,
            )

            validation.validate_container(self, self.domain)
            self.container._add_statement(self)
            self._current_index = 0

<<<<<<< HEAD
        validation.validate_container(self, self.domain)
        self.container._add_statement(self)
        self._current_index = 0
        self._is_miro_input = is_miro_input
        self._is_miro_output = is_miro_output

        if is_miro_input:
            self.container._miro_input_symbols.append(self.name)

        if is_miro_output:
            self.container._miro_output_symbols.append(self.name)
=======
            self.container._run()
>>>>>>> 5bb2453a

    def __len__(self):
        if self.records is not None:
            return len(self.records.index)

        return 0

    def __next__(self):
        if self._current_index < len(self):
            row = self.records.iloc[self._current_index]
            self._current_index += 1
            return row

        self._current_index = 0
        raise StopIteration

    def __le__(self, other):
        return expression.Expression(self, "<=", other)

    def __ge__(self, other):
        return expression.Expression(self, ">=", other)

    def __iter__(self):
        return self

    def __getitem__(self, indices: tuple | str) -> implicits.ImplicitSet:
        domain = validation.validate_domain(self, indices)

        return implicits.ImplicitSet(self, name=self.name, domain=domain)

    def __setitem__(
        self,
        indices: tuple | str,
        assignment,
    ):
        domain = validation.validate_domain(self, indices)

        if isinstance(assignment, bool):
            assignment = "yes" if assignment is True else "no"  # type: ignore

        statement = expression.Expression(
            implicits.ImplicitSet(self, name=self.name, domain=domain),
            "=",
            assignment,
        )

        self.container._add_statement(statement)

        self._is_dirty = True
        if not self.container.delayed_execution:
            self.container._run()

    @property
    def records(self):
        """
        Records of the Set

        Returns
        -------
        DataFrame
        """
        if not self._is_dirty:
            return self._records

        self.container._run()

        return self._records

    @records.setter
    def records(self, records):
        if (
            hasattr(self, "_is_miro_input")
            and self._is_miro_input
            and self.container.miro_protect
        ):
            raise ValidationError(
                "Cannot assign to protected miro input symbols. `miro_protect`"
                " attribute of the container can be set to False to allow"
                " assigning to MIRO input symbols"
            )

        if records is not None:
            if not isinstance(records, pd.DataFrame):
                raise TypeError("Symbol 'records' must be type DataFrame")

        # set records
        self._records = records

        self._requires_state_check = True
        self.modified = True

        self.container._requires_state_check = True
        self.container.modified = True

        if self._records is not None:
            if self.domain_forwarding:  # pragma: no cover
                self._domainForwarding()

                # reset state check flags for all symbols in the container
                for symbol in self.container.data.values():
                    symbol._requires_state_check = True

    def setRecords(self, records: Any, uels_on_axes: bool = False) -> None:
        super().setRecords(records, uels_on_axes)
        self.container._run()

    def gamsRepr(self) -> str:
        """
        Representation of this Set in GAMS language.

        Returns
        -------
        str
        """
        return self.name

    def getStatement(self) -> str:
        """
        Statement of the Set definition

        Returns
        -------
        str
        """
        output = f"Set {self.name}"

        if self._is_singleton:
            output = f"Singleton {output}"

        output += self._get_domain_str()

        if self.description:
            output += f' "{self.description}"'

        output += ";"

        return output


def singleton_check(is_singleton: bool, records: Any | None):
    if is_singleton:
        if records is not None and len(records) > 1:
            raise ValidationError(
                "Singleton set records size cannot be more than one."
            )<|MERGE_RESOLUTION|>--- conflicted
+++ resolved
@@ -378,6 +378,10 @@
         obj.container._add_statement(obj)
         obj._current_index = 0
 
+        # miro support
+        obj._is_miro_input = False
+        obj._is_miro_output = False
+
         return obj
 
     def __new__(
@@ -427,6 +431,9 @@
         is_miro_input: bool = False,
         is_miro_output: bool = False,
     ):
+        self._is_miro_input = is_miro_input
+        self._is_miro_output = is_miro_output
+
         # domain handling
         if domain is None:
             domain = ["*"]
@@ -504,25 +511,17 @@
                 uels_on_axes,
             )
 
+            if is_miro_input:
+                container._miro_input_symbols.append(self.name)
+
+            if is_miro_output:
+                container._miro_output_symbols.append(self.name)
+
             validation.validate_container(self, self.domain)
             self.container._add_statement(self)
             self._current_index = 0
 
-<<<<<<< HEAD
-        validation.validate_container(self, self.domain)
-        self.container._add_statement(self)
-        self._current_index = 0
-        self._is_miro_input = is_miro_input
-        self._is_miro_output = is_miro_output
-
-        if is_miro_input:
-            self.container._miro_input_symbols.append(self.name)
-
-        if is_miro_output:
-            self.container._miro_output_symbols.append(self.name)
-=======
             self.container._run()
->>>>>>> 5bb2453a
 
     def __len__(self):
         if self.records is not None:
