--- conflicted
+++ resolved
@@ -112,12 +112,8 @@
         domain_forwarding: bool = False,
         description: str = "",
         uels_on_axes: bool = False,
-<<<<<<< HEAD
-        definition_domain: Optional[list] = None,
         is_miro_output: bool = False,
-=======
         definition_domain: list | None = None,
->>>>>>> c7c10719
     ):
         if not isinstance(container, gp.Container):
             raise TypeError(
@@ -150,12 +146,8 @@
         domain_forwarding: bool = False,
         description: str = "",
         uels_on_axes: bool = False,
-<<<<<<< HEAD
-        definition_domain: Optional[list] = None,
         is_miro_output: bool = False,
-=======
         definition_domain: list | None = None,
->>>>>>> c7c10719
     ):
         type = cast_type(type)
         self._is_dirty = False
