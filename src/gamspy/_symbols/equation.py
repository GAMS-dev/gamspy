#
# GAMS - General Algebraic Modeling System Python API
#
# Copyright (c) 2023 GAMS Development Corp. <support@gams.com>
# Copyright (c) 2023 GAMS Software GmbH <support@gams.com>
#
# Permission is hereby granted, free of charge, to any person obtaining a copy
# of this software and associated documentation files (the "Software"), to deal
# in the Software without restriction, including without limitation the rights
# to use, copy, modify, merge, publish, distribute, sublicense, and/or sell
# copies of the Software, and to permit persons to whom the Software is
# furnished to do so, subject to the following conditions:
#
# The above copyright notice and this permission notice shall be included in
# all copies or substantial portions of the Software.
#
# THE SOFTWARE IS PROVIDED "AS IS", WITHOUT WARRANTY OF ANY KIND, EXPRESS OR
# IMPLIED, INCLUDING BUT NOT LIMITED TO THE WARRANTIES OF MERCHANTABILITY,
# FITNESS FOR A PARTICULAR PURPOSE AND NONINFRINGEMENT. IN NO EVENT SHALL THE
# AUTHORS OR COPYRIGHT HOLDERS BE LIABLE FOR ANY CLAIM, DAMAGES OR OTHER
# LIABILITY, WHETHER IN AN ACTION OF CONTRACT, TORT OR OTHERWISE, ARISING FROM,
# OUT OF OR IN CONNECTION WITH THE SOFTWARE OR THE USE OR OTHER DEALINGS IN THE
# SOFTWARE.
#
from __future__ import annotations

import itertools
from enum import Enum
from typing import Any
from typing import TYPE_CHECKING

import gams.transfer as gt
import pandas as pd
from gams.core.gdx import GMS_DT_EQU
from gams.transfer._internals import EQU_TYPE
from gams.transfer._internals import TRANSFER_TO_GAMS_EQUATION_SUBTYPES

import gamspy as gp
import gamspy._algebra.condition as condition
import gamspy._algebra.expression as expression
import gamspy._algebra.operable as operable
import gamspy._symbols.implicits as implicits
import gamspy._validation as validation
from gamspy._symbols.symbol import Symbol

if TYPE_CHECKING:
    from gamspy import Set, Variable, Container
    from gamspy._algebra.operation import Operation
    from gamspy._algebra.expression import Expression


eq_types = ["=e=", "=l=", "=g="]

non_regular_map = {
    "nonbinding": "=n=",
    "external": "=x=",
    "cone": "=c=",
    "boolean": "=b=",
}


class EquationType(Enum):
    REGULAR = "REGULAR"
    NONBINDING = "NONBINDING"
    EXTERNAL = "EXTERNAL"
    CONE = "CONE"
    BOOLEAN = "BOOLEAN"

    @classmethod
    def values(cls):
        return list(cls._value2member_map_.keys())

    def __str__(self) -> str:
        return self.value


class Equation(gt.Equation, operable.Operable, Symbol):
    """
    Represents an Equation symbol in GAMS.
    https://www.gams.com/latest/docs/UG_Equations.html

    Parameters
    ----------
    container : Container
    name : str
    type : str
    domain : List[Set | str], optional
    definition: Expression, optional
    records : Any, optional
    domain_forwarding : bool, optional
    description : str, optional
    uels_on_axes: bool
    definition_domain: list, optional
    is_miro_output : bool

    Examples
    --------
    >>> import gamspy as gp
    >>> m = gp.Container()
    >>> i = gp.Set(m, "i", records=['i1','i2'])
    >>> a = gp.Parameter(m, "a", [i], records=[['i1',1],['i2',2]])
    >>> v = gp.Variable(m, "v", domain=[i])
    >>> e = gp.Equation(m, "e", domain=[i])
    >>> e[i] = a[i] <= v[i]

    """

    @classmethod
    def _constructor_bypass(
        cls,
        container: Container,
        name: str,
        type: str | EquationType = "regular",
        domain: list[Set | str] | None = None,
        records: Any | None = None,
        description: str = "",
    ):
        # create new symbol object
        obj = Equation.__new__(
            cls,
            container,
            name,
            type,
            domain,
            records=records,
            description=description,
        )

        # set private properties directly
        type = cast_type(type)
        obj.type = EQU_TYPE[type]
        obj._gams_type = GMS_DT_EQU
        obj._gams_subtype = TRANSFER_TO_GAMS_EQUATION_SUBTYPES[type]
        obj._requires_state_check = False
        obj._container = container
        container._requires_state_check = True
        obj._name = name
        obj._domain = domain
        obj._domain_forwarding = False
        obj._description = description
        obj._records = None
        obj._modified = True

        # add to container
        container.data.update({name: obj})

        # gamspy attributes
        obj._is_dirty = False
        obj._is_frozen = False
        obj.where = condition.Condition(obj)
        obj.container._add_statement(obj)

        # create attributes
        obj._l, obj._m, obj._lo, obj._up, obj._s = obj._init_attributes()
        obj._stage = obj._create_attr("stage")
        obj._range = obj._create_attr("range")
        obj._slacklo = obj._create_attr("slacklo")
        obj._slackup = obj._create_attr("slackup")
        obj._slack = obj._create_attr("slack")
        obj._infeas = obj._create_attr("infeas")

        # miro support
        obj._is_miro_output = False

        return obj

    def __new__(
        cls,
        container: Container,
        name: str,
        type: str | EquationType = "regular",
        domain: list[Set | str] | None = None,
        definition: Variable | Operation | Expression | None = None,
        records: Any | None = None,
        domain_forwarding: bool = False,
        description: str = "",
        uels_on_axes: bool = False,
        is_miro_output: bool = False,
        definition_domain: list | None = None,
    ):
        if not isinstance(container, gp.Container):
            raise TypeError(
                f"Container must of type `Container` but found {container}"
            )

        if not isinstance(name, str):
            raise TypeError(f"Name must of type `str` but found {type(name)}")

        try:
            symbol = container[name]
            if isinstance(symbol, cls):
                return symbol
            else:
                raise TypeError(
                    f"Cannot overwrite symbol `{name}` in container"
                    " because it is not an Equation object)"
                )
        except KeyError:
            return object.__new__(cls)

    def __init__(
        self,
        container: Container,
        name: str,
        type: str | EquationType = "regular",
        domain: list[Set | str] | None = None,
        definition: Variable | Operation | Expression | None = None,
        records: Any | None = None,
        domain_forwarding: bool = False,
        description: str = "",
        uels_on_axes: bool = False,
        is_miro_output: bool = False,
        definition_domain: list | None = None,
    ):
        # miro support
        self._is_miro_output = is_miro_output

        # domain handling
        if domain is None:
            domain = []

        if isinstance(domain, (gp.Set, gp.Alias, str)):
            domain = [domain]

        # does symbol exist
        has_symbol = False
        if isinstance(getattr(self, "container", None), gp.Container):
            has_symbol = True

        if has_symbol:
            try:
                type = cast_type(type)
                if self.type != type.casefold():
                    raise TypeError(
                        "Cannot overwrite symbol in container unless equation"
                        f" types are equal: `{self.type}` !="
                        f" `{type.casefold()}`"
                    )

                if any(
                    d1 != d2
                    for d1, d2 in itertools.zip_longest(self.domain, domain)
                ):
                    raise ValueError(
                        "Cannot overwrite symbol in container unless symbol"
                        " domains are equal"
                    )

                if self.domain_forwarding != domain_forwarding:
                    raise ValueError(
                        "Cannot overwrite symbol in container unless"
                        " 'domain_forwarding' is left unchanged"
                    )

            except ValueError as err:
                raise ValueError(err)

            except TypeError as err:
                raise TypeError(err)

            # reset some properties
            self._requires_state_check = True
            self.container._requires_state_check = True
            if description != "":
                self.description = description

            previous_state = self.container.miro_protect
            self.container.miro_protect = False
            self.records = None
            self.modified = True

            # only set records if records are provided
            if records is not None:
                self.setRecords(records, uels_on_axes=uels_on_axes)
            self.container.miro_protect = previous_state

        else:
            type = cast_type(type)
            self._is_dirty = False
            self._is_frozen = False
            name = validation.validate_name(name)

            previous_state = container.miro_protect
            container.miro_protect = False
            super().__init__(
                container,
                name,
                type,
                domain,
                domain_forwarding=domain_forwarding,
                description=description,
                uels_on_axes=uels_on_axes,
            )

            if is_miro_output:
                container._miro_output_symbols.append(self.name)

            validation.validate_container(self, self.domain)

            self.where = condition.Condition(self)
            self.container._add_statement(self)
            self._definition_domain = definition_domain
            self._init_definition(definition)

            # create attributes
            self._l, self._m, self._lo, self._up, self._s = (
                self._init_attributes()
            )
            self._stage = self._create_attr("stage")
            self._range = self._create_attr("range")
            self._slacklo = self._create_attr("slacklo")
            self._slackup = self._create_attr("slackup")
            self._slack = self._create_attr("slack")
            self._infeas = self._create_attr("infeas")

<<<<<<< HEAD
            self.container._run()
            container.miro_protect = previous_state
=======
            if records is not None:
                self.setRecords(records)
            else:
                self.container._run()
>>>>>>> 9cb0ce4b

    def __hash__(self):
        return id(self)

    def __getitem__(self, indices: tuple | str):
        domain = validation.validate_domain(self, indices)

        return implicits.ImplicitEquation(
            self, name=self.name, type=self.type, domain=domain  # type: ignore  # noqa: E501
        )

    def __setitem__(
        self,
        indices: tuple | str | implicits.ImplicitSet,
        assignment: Expression,
    ):
        domain = validation.validate_domain(self, indices)

        self._set_definition(assignment, domain)
        self._is_dirty = True

        if not self.container.delayed_execution:
            self.container._run()

    def __eq__(self, other):  # type: ignore
        return expression.Expression(self, "=e=", other)

    def _init_attributes(self) -> tuple:
        level = self._create_attr("l")
        marginal = self._create_attr("m")
        lower = self._create_attr("lo")
        upper = self._create_attr("up")
        scale = self._create_attr("scale")
        return level, marginal, lower, upper, scale

    def _create_attr(self, attr_name):
        return implicits.ImplicitParameter(
            self,
            name=f"{self.name}.{attr_name}",
            records=self.records,
            domain=self.domain,
        )

    def _init_definition(
        self,
        assignment: Variable | Operation | Expression | None = None,
    ) -> None:
        if assignment is None:
            self._definition = None  # type: ignore
            return None

        domain = (
            self._definition_domain if self._definition_domain else self.domain
        )
        self._set_definition(assignment, domain)

    def _set_definition(self, assignment, domain):
        # In case of an MCP equation without any equality, add the equality
        if not any(eq_type in assignment.gamsRepr() for eq_type in eq_types):
            assignment = assignment == 0

        if self.type in non_regular_map.keys():
            assignment.replace_operator(non_regular_map[self.type])

        statement = expression.Expression(
            implicits.ImplicitEquation(
                self,
                name=self.name,
                type=self.type,
                domain=domain,
            ),
            "..",
            assignment,
        )

        self.container._add_statement(statement)
        self._definition = statement

    @property
    def l(self):  # noqa: E741, E743
        """
        Level

        Returns
        -------
        ImplicitParameter
        """
        return self._l

    @l.setter
    def l(self, value: int | float | Expression):
        self._l[...] = value

    @property
    def m(self):
        """
        Marginal

        Returns
        -------
        ImplicitParameter
        """
        return self._m

    @m.setter
    def m(self, value: int | float | Expression):
        self._m[...] = value

    @property
    def lo(self):
        """
        Lower bound

        Returns
        -------
        ImplicitParameter
        """
        return self._lo

    @lo.setter
    def lo(self, value: int | float | Expression):
        self._lo[...] = value

    @property
    def up(self):
        """
        Upper bound

        Returns
        -------
        ImplicitParameter
        """
        return self._up

    @up.setter
    def up(self, value: int | float | Expression):
        self._up[...] = value

    @property
    def scale(self):
        """
        Scale

        Returns
        -------
        ImplicitParameter
        """
        return self._s

    @scale.setter
    def scale(self, value: int | float | Expression):
        self._s[...] = value

    @property
    def stage(self):
        """
        Stage

        Returns
        -------
        ImplicitParameter
        """
        return self._stage

    @stage.setter
    def stage(self, value: int | float | Expression):
        self._stage[...] = value

    @property
    def range(self):
        """
        Range

        Returns
        -------
        ImplicitParameter
        """
        return self._range

    @property
    def slacklo(self):
        """
        Slack lower bound

        Returns
        -------
        ImplicitParameter
        """
        return self._slacklo

    @property
    def slackup(self):
        """
        Slack upper bound

        Returns
        -------
        ImplicitParameter
        """
        return self._slackup

    @property
    def slack(self):
        """
        Slack

        Returns
        -------
        ImplicitParameter
        """
        return self._slack

    @property
    def infeas(self):
        """
        Infeasability

        Returns
        -------
        ImplicitParameter
        """
        return self._infeas

    @property
    def records(self):
        """
        Records of the Equation

        Returns
        -------
        DataFrame
        """
        if not self._is_dirty:
            return self._records

        self.container._run()

        return self._records

    @records.setter
    def records(self, records):
        if records is not None:
            if not isinstance(records, pd.DataFrame):
                raise TypeError("Symbol 'records' must be type DataFrame")

        # set records
        self._records = records

        self._requires_state_check = True
        self.modified = True

        self.container._requires_state_check = True
        self.container.modified = True

        if self._records is not None:
            if self.domain_forwarding:  # pragma: no cover
                self._domainForwarding()

                # reset state check flags for all symbols in the container
                for symbol in self.container.data.values():
                    symbol._requires_state_check = True

    def setRecords(self, records: Any, uels_on_axes: bool = False) -> None:
        super().setRecords(records, uels_on_axes)
        self.container._run()

    @property
    def type(self):
        """
        The type of equation;
        3. 'regular' -- equal, less than or greater than
        4. 'nonbinding', 'N', or '=N='  -- nonbinding relationship
        5. 'cone', 'C', or '=C=' -- cone equation
        6. 'external', 'X', or '=X=' -- external equation
        7. 'boolean', 'B', or '=B=' -- boolean equation

        Returns
        -------
        str
            The type of equation
        """
        return self._type

    @type.setter
    def type(self, eq_type: str | EquationType):
        given_type = cast_type(eq_type)
        gt.Equation.type.fset(self, given_type)

    def gamsRepr(self) -> str:
        """
        Representation of this Equation in GAMS language.

        Returns
        -------
        str
        """
        return self.name

    def getStatement(self) -> str:
        """
        Statement of the Equation declaration

        Returns
        -------
        str
        """
        output = f"Equation {self.name}"

        if self.domain:
            output += self._get_domain_str()

        if self.description:
            output += ' "' + self.description + '"'

        output += ";"
        return output


def cast_type(type: str | EquationType) -> str:
    if isinstance(type, str):
        if type.lower() not in [
            "eq",
            "geq",
            "leq",
            "regular",
            "nonbinding",
            "external",
            "cone",
            "boolean",
        ]:
            raise ValueError(
                "Allowed equation types:"
                f" {EquationType.values()} but found {type}."
            )

        # assign eq by default
        if type.upper() == "REGULAR":
            type = "eq"

    elif isinstance(type, EquationType):
        # assign eq by default
        type = "eq" if type == EquationType.REGULAR else str(type)

    return type<|MERGE_RESOLUTION|>--- conflicted
+++ resolved
@@ -280,6 +280,9 @@
             self._is_frozen = False
             name = validation.validate_name(name)
 
+            if is_miro_output:
+                name = name.lower()
+
             previous_state = container.miro_protect
             container.miro_protect = False
             super().__init__(
@@ -313,15 +316,12 @@
             self._slack = self._create_attr("slack")
             self._infeas = self._create_attr("infeas")
 
-<<<<<<< HEAD
-            self.container._run()
-            container.miro_protect = previous_state
-=======
             if records is not None:
                 self.setRecords(records)
             else:
                 self.container._run()
->>>>>>> 9cb0ce4b
+
+            container.miro_protect = previous_state
 
     def __hash__(self):
         return id(self)
