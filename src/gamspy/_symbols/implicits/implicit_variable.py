--- conflicted
+++ resolved
@@ -4,11 +4,8 @@
 
 import gamspy._algebra.expression as expression
 import gamspy._algebra.operable as operable
-<<<<<<< HEAD
 import gamspy._symbols.implicits as implicits
 import gamspy._validation as validation
-=======
->>>>>>> de4c3f75
 import gamspy.utils as utils
 from gamspy._symbols.implicits.implicit_symbol import ImplicitSymbol
 from gamspy.exceptions import ValidationError
@@ -26,7 +23,6 @@
         permutation: list[int] | None = None,
         scalar_domains: list[tuple[int | Set]] | None = None,
     ):
-<<<<<<< HEAD
         """
         Implicit Variable
 
@@ -37,27 +33,6 @@
         domain : list[Set | str]
         """
         super().__init__(parent, name, domain, permutation, scalar_domains)
-        self._l, self._m, self._lo, self._up, self._s = self._init_attributes()
-        self._fx = self._create_attr("fx")
-        self._prior = self._create_attr("prior")
-        self._stage = self._create_attr("stage")
-
-    def _create_attr(self, attr_name: str):
-        return implicits.ImplicitParameter(
-            self.parent,
-            name=f"{self.parent.name}.{attr_name}",
-            domain=self.domain,
-            permutation=self.permutation,
-            scalar_domains=self._scalar_domains,
-        )
-
-    def _init_attributes(self):
-        level = self._create_attr("l")
-        marginal = self._create_attr("m")
-        lower = self._create_attr("lo")
-        upper = self._create_attr("up")
-        scale = self._create_attr("scale")
-        return level, marginal, lower, upper, scale
 
     def __getitem__(self, indices: list | str) -> ImplicitVariable:
         domain = validation.validate_domain(self, indices)
@@ -105,52 +80,8 @@
         dims[-2] = x
         return permute(self, dims)
 
-    @property
-    def l(self) -> implicits.ImplicitParameter:  # noqa: E741, E743
-        return self._l
-
-    @property
-    def m(self) -> implicits.ImplicitParameter:
-        return self._m
-
-    @property
-    def lo(self) -> implicits.ImplicitParameter:
-        return self._lo
-
-    @property
-    def up(self) -> implicits.ImplicitParameter:
-        return self._up
-
-    @property
-    def scale(self) -> implicits.ImplicitParameter:
-        return self._s
-
-    @property
-    def fx(self) -> implicits.ImplicitParameter:
-        return self._fx
-
-    @property
-    def prior(self) -> implicits.ImplicitParameter:
-        return self._prior
-
-    @property
-    def stage(self) -> implicits.ImplicitParameter:
-        return self._stage
-
-    def __neg__(self):
-        return implicits.ImplicitVariable(
-            self.parent,
-            name=f"-{self.name}",
-            domain=self.domain,
-            permutation=self.permutation,
-            scalar_domains=self._scalar_domains,
-        )
-=======
-        super().__init__(parent, name, domain)
-
     def __neg__(self):
         return expression.Expression(None, "-", self)
->>>>>>> de4c3f75
 
     def __eq__(self, other):  # type: ignore
         return expression.Expression(self, "=e=", other)
