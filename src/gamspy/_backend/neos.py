from __future__ import annotations

import base64
import logging
import os
import shutil
import time
import uuid
import xmlrpc.client
import zipfile
from typing import TYPE_CHECKING

from gams import GamsOptions

import gamspy._backend.backend as backend
import gamspy.utils as utils
from gamspy.exceptions import (
    GamspyException,
    NeosClientException,
    ValidationError,
)

logger = logging.getLogger("NEOS")
logger.setLevel(logging.INFO)
stream_handler = logging.StreamHandler()
stream_handler.setLevel(logging.INFO)
formatter = logging.Formatter("[%(name)s - %(levelname)s] %(message)s")
stream_handler.setFormatter(formatter)
logger.addHandler(stream_handler)

if TYPE_CHECKING:
<<<<<<< HEAD
    from gamspy import Container, Model
=======
    from gams import GamsOptions

    from gamspy import Container, Model, Options
>>>>>>> f4492d58


class NeosClient:
    def __init__(
        self,
        email: str,
        server: str = "https://neos-server.org:3333",
        username: str | None = None,
        password: str | None = None,
        priority: str = "long",
        is_blocking: bool = True,
    ) -> None:
        """
        Python client for NEOS Server. Implements the functions listed in:
        https://neos-server.org/neos/xml-rpc.html

        Parameters
        ----------
        email : str
        server : _type_, optional
            Server ip and port, by default "https://neos-server.org:3333"
        username : Optional[str], optional
            Username, by default None
        password : Optional[str], optional
            Password, by default None
        priority : str, optional
            Priority of the job, by default "long"
        is_blocking : bool, optional
            Decides on sync or async execution, by default True
        """
        self.email = email
        self.server = server
        self.username = username
        self.password = password
        self.priority = priority
        self.is_blocking = is_blocking
        self.neos = xmlrpc.client.ServerProxy(server)
        self.jobs: list[tuple] = []

    def is_alive(self) -> bool:
        """
        Checks if NEOS Server is alive

        Returns
        -------
        bool
        """
        response = self.neos.ping()
        return bool(response.startswith("NeosServer is alive"))

    def get_job_status(self, job_number: int, job_password: str) -> str:
        """
        Returns the status of the job.

        Parameters
        ----------
        job_number : int
        job_password : str

        Returns
        -------
        str
            Either "Done", "Running", "Waiting", "Unknown Job", or "Bad Password"
        """
        return self.neos.getJobStatus(job_number, job_password)

    def get_completion_code(self, job_number: int, job_password: str) -> str:
        """
        Gets the completion code for "Done" jobs. Result is undefined for jobs
        that are "Waiting" or "Running". Returns "Normal", "Out of memory", "Timed out",
        "Disk Space", "Server error", "Unknown Job", or "Bad Password"

        Parameters
        ----------
        job_number : int
        job_password : str

        Returns
        -------
        str
        """
        return self.neos.getCompletionCode(job_number, job_password)

    def get_job_info(self, job_number: int, job_password: str) -> tuple:
        """
        Gets information about the job.

        Parameters
        ----------
        job_number : int
        job_password : str

        Returns
        -------
        tuple
            (category, solver_name, input, status, completion_code)
        """
        return self.neos.getJobInfo(job_number, job_password)

    def kill_job(self, job_number: int, job_password: str, killmsg="") -> str:
        """
        Cancel a submitted job that is running or waiting to run on NEOS.

        Parameters
        ----------
        job_number : int
        job_password : str
        killmsg : str, optional

        Returns
        -------
        str
        """
        return self.neos.killJob(job_number, job_password, killmsg)

    def get_final_results(
        self, job_number: int, job_password: str, is_blocking: bool = True
    ) -> xmlrpc.client.Binary:
        """
        Retrieve results from a submitted job on NEOS. If the job is still
        running and the user is not authenticated, then this function will
        hang until the job is finished. The function returns a base-64 encoded object.

        Parameters
        ----------
        job_number : int
        job_password : str
        is_blocking : bool, optional

        Returns
        -------
        xmlrpc.client.Binary
        """
        if is_blocking:
            return self.neos.getFinalResults(job_number, job_password)

        return self.neos.getFinalResultsNonBlocking(job_number, job_password)

    def email_job_results(self, job_number: int, job_password: str) -> str:
        """
        Results for a finished job will be emailed to the email address specified in the job submission.
        If results are too large for email, they will not be emailed (though they can be accessed via
        the NEOS website)


        Parameters
        ----------
        job_number : int
        job_password : str

        Returns
        -------
        str
        """
        return self.neos.emailJobResults(job_number, job_password)

    def get_intermediate_results(
        self,
        job_number: int,
        job_password: str,
        offset: int,
        is_blocking: bool = True,
    ) -> xmlrpc.client.Binary:
        """
        Gets intermediate results of a job submitted to NEOS, starting at the specified character offset up to
        the last received data. Intermediate results are usually the standard output of the solver daemon.
        Note that because output does not stream for jobs with "long" priority (default value), getIntermediateResults()
        will not return any results for long priority jobs. Output does stream for jobs with "short" priority
        (maximum time of 5 minutes).

        Parameters
        ----------
        job_number : int
        job_password : str
        offset : int
        is_blocking : bool, optional

        Returns
        -------
        xmlrpc.client.Binary
        """
        if is_blocking:
            return self.neos.getIntermediateResults(
                job_number, job_password, offset
            )

        return self.neos.getIntermediateResultsNonBlocking(
            job_number, job_password
        )

    def download_output(
        self,
        job_number: int,
        job_password: str,
        working_directory: str = ".",
    ) -> None:
        """
        Downloads the output of the job and writes it in a zip file.

        Parameters
        ----------
        job_number : int
        job_password : str
        working_directory: str
        """
        filename = f"{job_number}-{job_password}-solver-output.zip"
        try:
            os.makedirs(working_directory)
        except FileExistsError:
            pass

        response = self.neos.getOutputFile(job_number, job_password, filename)
        if str(response) == "Output file does not exist":
            raise NeosClientException(
                "Couldn't get output file from NEOS Server because:"
                f" {response}"
            )

        with open(os.path.join(working_directory, filename), "wb") as file:
            file.write(response.data)

        with zipfile.ZipFile(
            os.path.join(working_directory, filename), "r"
        ) as zip_ref:
            zip_ref.extractall(working_directory)

    def _prepare_xml(
        self,
        gams_string: str,
        gdx_path: str,
        restart_path: str,
        options: GamsOptions,
        save_name: str | None = None,
        xml_path: str = "neos.xml",
        working_directory: str = ".",
    ) -> None:
        gdx_string = ""
        with open(gdx_path, "rb") as gdx_file:
            content = gdx_file.read()
            gdx_base64 = base64.b64encode(content).decode("utf-8")
            gdx_string = f"<base64>{gdx_base64}</base64>"

        restart_string = ""
        try:
            with open(restart_path, "rb") as restart_file:
                content = restart_file.read()
                restart_base64 = base64.b64encode(content).decode("utf-8")
                restart_string = f"<base64>{restart_base64}\n</base64>"
        except FileNotFoundError:
            pass

        options.export(os.path.join(working_directory, "parameters"))
        with open(
            os.path.join(working_directory, "parameters"), encoding="utf-8"
        ) as file:
            parameters = [line.rstrip() for line in file.readlines()]

        extras = ["PREVIOUSWORK=1"]
        if save_name is not None:
            extras.append(f"save={save_name}")

        parameter_string = "\n".join(parameters + extras)

        template = f"""
            <document>
            <category>milp</category>
            <solver>Cbc</solver>
            <inputType>GAMS</inputType>
            <email>{self.email}</email>
            <priority>{self.priority}</priority>
            <model><![CDATA[{gams_string}]]></model>
            <options><![CDATA[]]></options>
            <parameters><![CDATA[{parameter_string}]]></parameters>
            <gdx>{gdx_string}</gdx>
            <restart>{restart_string}</restart>
            <wantgdx><![CDATA[]]></wantgdx>
            <wantlst><![CDATA[yes]]></wantlst>
            <wantlog><![CDATA[yes]]></wantlog>
            </document>
        """

        with open(
            os.path.join(working_directory, xml_path), "w", encoding="utf-8"
        ) as neos_xml:
            neos_xml.write(template)

    def print_queue(self):
        """Prints NEOS Server queue"""
        if not self.is_alive():
            raise NeosClientException(
                "NeosServer is not alive. Try again later."
            )

        msg = self.neos.printQueue()
        print(msg)

    def submit_job(
        self,
        xml_path: str = "neos.xml",
        is_blocking: bool = True,
        working_directory: str = ".",
    ) -> tuple[int, str]:
        """
        Submits the job to NEOS Server.

        Parameters
        ----------
        xml_path : str, optional
        is_blocking : bool, optional

        Returns
        -------
        Tuple[int, str]
            Job number and job password

        Raises
        ------
        NeosClientException
            In case there was an error on NeosServer
        """
        with open(
            os.path.join(working_directory, xml_path), encoding="utf-8"
        ) as file:
            xml = file.read()

        if not self.is_alive():
            raise NeosClientException(
                "NeosServer is not alive. Try again later."
            )

        if self.username is not None and self.password is not None:
            job_number, job_password = self.neos.authenticatedSubmitJob(
                xml, self.username, self.password
            )
        else:
            job_number, job_password = self.neos.submitJob(xml)

        logger.info(f"Job Number: {job_number}, Job Password: {job_password}")
        self.jobs.append((job_number, job_password))

        if job_number == 0:
            raise NeosClientException(f"NEOS Server error! {job_password}")

        if is_blocking:
            offset = 0
            status = ""
            while status != "Done":
                time.sleep(1)
                msg, offset = self.neos.getIntermediateResults(
                    job_number, job_password, offset
                )
                logger.info(msg.data.decode())
                status = self.neos.getJobStatus(job_number, job_password)

            msg = self.neos.getFinalResults(job_number, job_password)
            logger.info(msg.data.decode())

        return job_number, job_password


class NEOSServer(backend.Backend):
    def __init__(
        self,
        container: Container,
        options: Options,
        client: NeosClient | None,
        model: Model,
    ) -> None:
        if client is None:
            raise ValidationError(
                "`neos_client` must be provided to solve on NEOS Server"
            )

        super().__init__(container, "in.gdx", "output.gdx")

        self.options = options
        if model is None:
            self.options = options._get_gams_options(self.container.workspace)
        else:
            self.options = options._get_gams_options(
                self.container.workspace, model.problem
            )
        self.options.trace = "trace.txt"
        self.client = client
        self.model = model

    def is_async(self):
        return not self.client.is_blocking

    def solve(self, is_implicit: bool = False, keep_flags: bool = False):
        # Run a dummy job to get the restart file to be sent to NEOS Server
        save_file = self._create_restart_file()

        # Generate gams string and write modified symbols to gdx
        gams_string, dirty_names = self.preprocess(keep_flags)

        # Run the model
        self.run(gams_string, save_file)

        if self.is_async():
            return None

        # Synchronize GAMSPy with checkpoint and return a summary
        summary = self.postprocess(dirty_names, is_implicit)

        # Run another dummy job to synchronize GAMS and GAMSPy state
        self._sync(dirty_names)

        return summary

    def _create_restart_file(self):
        job_id = f"_neos_restart_{uuid.uuid4()}"
        job_name = os.path.join(self.container.working_directory, job_id)
        with open(job_name + ".gms", "w") as gams_file:
            gams_file.write("")

        options = GamsOptions(self.container.workspace)
        options._input = job_name + ".gms"
        options._sysdir = utils._get_gamspy_base_directory()
        scrdir = os.path.join(self.container.working_directory, "225a")
        options._scrdir = scrdir
        options._scriptnext = os.path.join(scrdir, "gamsnext.sh")
        options._writeoutput = 0
        options.previouswork = 1
        options._logoption = 0

        save_file = job_name + ".g00"
        options._save = save_file

        pf_file = job_name + ".pf"
        options.export(pf_file)

        self.container._send_job(job_name, pf_file)

        return save_file

    def _sync(self, dirty_names: list[str]):
        job_id = f"_neos_sync_{uuid.uuid4()}"
        job_name = os.path.join(self.container.working_directory, job_id)

        dirty_str = ",".join(dirty_names)
        with open(job_name + ".gms", "w") as gams_file:
            gams_file.write(
                f'execute_load "{self.container._gdx_out}", {dirty_str};'
            )

        options = GamsOptions(self.container.workspace)
        options._input = job_name + ".gms"
        options._sysdir = utils._get_gamspy_base_directory()
        scrdir = os.path.join(self.container.working_directory, "225a")
        options._scrdir = scrdir
        options._scriptnext = os.path.join(scrdir, "gamsnext.sh")
        options._writeoutput = 0
        options._logoption = 0
        options.previouswork = 1

        pf_file = job_name + ".pf"
        options.export(pf_file)

        self.container._send_job(job_name, pf_file)

    def run(self, gams_string: str, save_file: str):
        self.client._prepare_xml(
            gams_string,
            self.container._gdx_in,
            save_file,
            options=self.options,
            working_directory=self.container.working_directory,
        )

        job_number, job_password = self.client.submit_job(
            is_blocking=self.client.is_blocking,
            working_directory=self.container.working_directory,
        )

        if self.client.is_blocking:
            self.client.download_output(
                job_number,
                job_password,
                working_directory=self.container.working_directory,
            )

            shutil.move(
                os.path.join(self.container.working_directory, "output.gdx"),
                self.container._gdx_out,
            )

            if not os.path.exists(self.container._gdx_out):
                raise GamspyException(
                    "The job was not completed successfully. Check"
                    f" {os.path.join(self.container.working_directory, 'solve.log')} for"
                    " details."
                )

        self.container._unsaved_statements = []
        if not self.is_async() and self.model:
            self.model._update_model_attributes()
        self.container._delete_autogenerated_symbols()

    def postprocess(self, dirty_names: list[str], is_implicit: bool = False):
        dirty_names = [
            name for name in dirty_names if self.container[name].synchronize
        ]
        symbols = dirty_names + self.container._import_symbols
        if len(symbols) != 0:
            self.container._load_records_from_gdx(
                self.container._gdx_out, symbols
            )

<<<<<<< HEAD
        if (
            self.options.traceopt == 3
            and self.client.is_blocking
            and not is_implicit
        ):
=======
        self.container._swap_checkpoints()

        if self.client.is_blocking and not is_implicit:
>>>>>>> f4492d58
            return self.prepare_summary(
                self.container.working_directory, self.options.trace
            )

        return None<|MERGE_RESOLUTION|>--- conflicted
+++ resolved
@@ -29,13 +29,7 @@
 logger.addHandler(stream_handler)
 
 if TYPE_CHECKING:
-<<<<<<< HEAD
-    from gamspy import Container, Model
-=======
-    from gams import GamsOptions
-
     from gamspy import Container, Model, Options
->>>>>>> f4492d58
 
 
 class NeosClient:
@@ -545,17 +539,7 @@
                 self.container._gdx_out, symbols
             )
 
-<<<<<<< HEAD
-        if (
-            self.options.traceopt == 3
-            and self.client.is_blocking
-            and not is_implicit
-        ):
-=======
-        self.container._swap_checkpoints()
-
         if self.client.is_blocking and not is_implicit:
->>>>>>> f4492d58
             return self.prepare_summary(
                 self.container.working_directory, self.options.trace
             )
