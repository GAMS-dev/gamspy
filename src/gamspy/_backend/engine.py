from __future__ import annotations

import copy
import io
import json
import logging
import os
import tempfile
import time
import urllib.parse
import uuid
import zipfile
from typing import TYPE_CHECKING

import certifi
import urllib3
from gams import GamsEngineConfiguration
from gams.control.workspace import GamsException
from gams.core.cfg import cfgModelTypeName
from gams.core.gmo import gmoProc_nrofmodeltypes
from gams.core.opt import optSetStrStr

import gamspy._backend.backend as backend
import gamspy.utils as utils
from gamspy.exceptions import (
    EngineClientException,
    EngineException,
    GamspyException,
    ValidationError,
)

if TYPE_CHECKING:
    from gamspy import Container, Model, Options


logger = logging.getLogger("ENGINE")
logger.setLevel(logging.INFO)
stream_handler = logging.StreamHandler()
stream_handler.setLevel(logging.INFO)
formatter = logging.Formatter("[%(name)s - %(levelname)s] %(message)s")
stream_handler.setFormatter(formatter)
logger.addHandler(stream_handler)


MAX_REQUEST_ATTEMPS = 3
ZIP_NAME = "data.zip"
INEX_FILE_NAME = "inex.json"
STATUS_MAP = {
    -10: "waiting",
    -3: "cancelled",
    -2: "cancelling",
    -1: "corrupted",
    0: "queued",
    1: "running",
    2: "outputting",
    10: "finished",
}


def get_relative_paths(paths: list[str], start: str) -> list[str]:
    relative_paths = []
    for path in paths:
        relative_path = os.path.relpath(path, start)
        if relative_path.startswith(f"..{os.sep}"):
            raise ValidationError(
                "Extra model file path must be relative to the working"
                f" directory. The given path: {path}, the working"
                f" directory: {start}, the"
                f" relative path: {relative_path}"
            )

        relative_paths.append(relative_path)

    return relative_paths


SCOPES = [
    "READONLY",
    "NAMESPACES",
    "JOBS",
    "USERS",
    "HYPERCUBE",
    "CLEANUP",
    "LICENSES",
    "USAGE",
    "AUTH",
    "CONFIGURATION",
]


class Endpoint:
    def get_request_headers(self):
        return {
            "Authorization": self.client._engine_config._get_auth_header(),
            "User-Agent": "GAMSPy EngineClient",
            "Accept": "application/json",
        }


class Auth(Endpoint):
    def __init__(self, client: EngineClient) -> None:
        self.client = client
        self._http = client._http
        self.extra_model_files = client.extra_model_files
        self.engine_options = client.engine_options

    def post(
        self,
        expires_in: int = 14400,
        scope: list[str] | None = None,
    ) -> str:
        """
        Creates a JSON Web Token(JWT) for authentication

        Parameters
        ----------
        expires_in : int, optional
            Expiration time, by default 14400
        scope : list[str] | None, optional
            Scope of the token, by default None

        Returns
        -------
        str
            token

        Raises
        ------
        EngineClientException
            In case bad request
        EngineClientException
            In case unauthorized request
        EngineClientException
            In case there is an internal error
        GamspyException
            In case the status code is unrecognized
        """
        info = {"expires_in": str(expires_in)}

        if isinstance(scope, list):
            for elem in scope:
                if elem not in SCOPES:
                    raise ValidationError(f"{elem} is not a valid scope")

            scope_info = " ".join(scope)
            info.update({"scope": scope_info})

        r = self._http.request(
            "POST",
            self.client._engine_config.host
            + "/auth/?"
            + urllib.parse.urlencode(info, doseq=True),
            headers=self.get_request_headers(),
        )

        response_data = r.data.decode("utf-8", errors="replace")
        info = json.loads(response_data)

        if r.status == 200:
            return info["token"]
        elif r.status == 400:
            raise EngineClientException(f"Bad request: {info['message']}")
        elif r.status == 401:
            raise EngineClientException(f"Unauthorized: {info['message']}")
        elif r.status == 500:
            raise EngineClientException(f"Internal error: {info['message']}")
        else:
            raise GamspyException(f"Unrecognized status code {r.status}")

    def login(
        self, expires_in: int = 14400, scope: list[str] | None = None
    ) -> str:
        """
        Creates a JSON Web Token(JWT) for authentication (username and password in request body)

        Parameters
        ----------
        expires_in : int, optional
            Expiration time for the token, by default 14400
        scope: list[str], optional
            Scope of the token, by default None

        Returns
        -------
        str
        """
        info = {
            "username": self.client._engine_config.username,
            "password": self.client._engine_config.password,
            "expires_in": expires_in,
        }

        if isinstance(scope, list):
            for elem in scope:
                if elem not in SCOPES:
                    raise ValidationError(f"{elem} is not a valid scope")

            scope_info = " ".join(scope)
            info.update({"scope": scope_info})

        r = self._http.request(
            "POST",
            self.client._engine_config.host + "/auth/login",
            fields=info,
        )

        response_data = r.data.decode("utf-8", errors="replace")
        info = json.loads(response_data)

        if r.status == 200:
            return info["token"]
        elif r.status == 400:
            raise EngineClientException(f"Bad request: {info['message']}")
        elif r.status == 401:
            raise EngineClientException(f"Unauthorized: {info['message']}")
        elif r.status == 500:
            raise EngineClientException(f"Internal error: {info['message']}")
        else:
            raise GamspyException(f"Unrecognized status code {r.status}")

    def logout(self) -> str:
        """
        Invalidates all of your JSON Web Tokens(JWTs)

        Returns
        -------
        str
            message
        """
        r = self._http.request(
            "POST",
            self.client._engine_config.host + "/auth/logout",
            headers=self.get_request_headers(),
        )

        if r.status == 200:
            response_data = r.data.decode("utf-8", errors="replace")
            info = json.loads(response_data)
            return info["message"]
        elif r.status == 400:
            raise EngineClientException("Bad request!")
        elif r.status == 401:
            raise EngineClientException("Unauthorized!")
        elif r.status == 500:
            raise EngineClientException("Internal error!")
        else:
            raise GamspyException(f"Unrecognized status code {r.status}")


class Job(Endpoint):
    def __init__(self, client: EngineClient) -> None:
        self.client = client
        self._http = client._http
        self.extra_model_files = client.extra_model_files
        self.engine_options = client.engine_options

    def get(self, token: str) -> tuple[int, str, int | None]:
        """
        Get request to /jobs/{token} which returns the details of a job.
        Refer to https://engine.gams.com/api/ for more details.

        Parameters
        ----------
        token : str
            Job token

        Returns
        -------
        tuple[int, str, int]
            Job status, job status message, and gams exit code

        Raises
        ------
        EngineClientException
            If get request has failed.
        """
        for attempt_number in range(MAX_REQUEST_ATTEMPS):
            r = self._http.request(
                "GET",
                self.client._engine_config.host + f"/jobs/{token}",
                headers=self.get_request_headers(),
            )
            response_data = r.data.decode("utf-8", errors="replace")

            if r.status == 200:
                info = json.loads(response_data)
                job_status = int(info["status"])
                return (
                    job_status,
                    STATUS_MAP[job_status],
                    info["process_status"],
                )
            elif r.status == 429:
                time.sleep(2**attempt_number)  # retry with exponential backoff
                continue

            raise EngineClientException(
                "Creating job on GAMS Engine failed with status code: "
                + str(r.status)
                + ". Message: "
                + response_data,
                r.status,
            )

        raise EngineClientException(
            "Creating job on GAMS Engine failed after: "
            + str(MAX_REQUEST_ATTEMPS)
            + " attempts. Message: "
            + response_data,
            r.status,
        )

    def post(
        self,
        working_directory: str,
        gms_file: str,
        pf_file: str | None = None,
    ) -> str:
        """
        Post request to /jobs which submits a new job to be solved.
        Refer to https://engine.gams.com/api/ for more details.

        Parameters
        ----------
        working_directory : str
            Working directory
        gms_file : str
            Name of the gms file
        pf_file: str | None
            Name of the pf file

        Returns
        -------
        str
            Token

        Raises
        ------
        EngineClientException
            If post request has failed.
        """
        model_data_zip = self._create_zip_file(
            working_directory, gms_file, pf_file
        )
        gms_file = os.path.relpath(gms_file, working_directory)
        pf_file = (
            os.path.relpath(pf_file, working_directory)
            if pf_file is not None
            else None
        )
        query_params, file_params = self._get_params(
            model_data_zip, gms_file, pf_file
        )

        for attempt_number in range(MAX_REQUEST_ATTEMPS):
            r = self._http.request(
                "POST",
                self.client._engine_config.host
                + "/jobs/?"
                + urllib.parse.urlencode(query_params, doseq=True),
                fields=file_params,
                headers=self.get_request_headers(),
            )
            response_data = r.data.decode("utf-8", errors="replace")
            if r.status == 201:
                return json.loads(response_data)["token"]
            elif r.status == 429:
                time.sleep(2**attempt_number)  # retry with exponential backoff
                continue

            raise EngineClientException(
                "Creating job on GAMS Engine failed with status code: "
                + str(r.status)
                + ". Message: "
                + response_data,
                r.status,
            )

        raise EngineClientException(
            "Creating job on GAMS Engine failed after: "
            + str(MAX_REQUEST_ATTEMPS)
            + " attempts. Message: "
            + response_data,
            r.status,
        )

    def get_results(self, token: str, working_directory: str):
        """
        Get request to /jobs/{token}/result which downloads the job results.
        Downloaded results are unpacked to working directory.
        Refer to https://engine.gams.com/api/ for more details.

        Parameters
        ----------
        token : str
            Job token
        working_directory : str
            Working directory

        Raises
        ------
        EngineClientException
            If get request has failed.
        """
        if not os.path.exists(working_directory):
            os.makedirs(working_directory, exist_ok=True)

        r = self._http.request(
            "GET",
            self.client._engine_config.host + f"/jobs/{token}/result",
            headers=self.get_request_headers(),
            preload_content=False,
        )

        if r.status == 200:
            fd, path = tempfile.mkstemp()

            try:
                with open(path, "wb") as out:
                    while True:
                        data = r.read(6000)
                        if not data:
                            break
                        out.write(data)

                r.release_conn()

                with zipfile.ZipFile(path, "r") as zip_ref:
                    zip_ref.extractall(working_directory)
            finally:
                os.close(fd)
                os.remove(path)
        else:
            response_data = r.data.decode("utf-8", errors="replace")
            raise EngineClientException(
                "Fatal error while getting the results back from engine. GAMS"
                f" Engine return code: {r.status}. Error message:"
                f" {response_data}",
                r.status,
            )

    def delete_results(self, token: str):
        """
        Delete request to /jobs/{token} which deletes the job results.
        Refer to https://engine.gams.com/api/ for more details.

        Parameters
        ----------
        token : str
            Job token

        Raises
        ------
        EngineClientException
            If job data does not exist in GAMS Engine.
        EngineClientException
            If delete request has failed.
        """
        for attempt_number in range(MAX_REQUEST_ATTEMPS):
            r = self._http.request(
                "DELETE",
                self.client._engine_config.host + "/jobs/" + token + "/result",
                headers=self.get_request_headers(),
            )
            response_data = r.data.decode("utf-8", errors="replace")

            if r.status == 200:
                return
            elif r.status == 403:
                raise EngineClientException(
                    "Job data does not exist in GAMS Engine!", r.status
                )
            elif r.status == 429:
                time.sleep(2**attempt_number)  # retry with exponential backoff
                continue

            raise EngineClientException(
                "Removing job result failed with status code: "
                + str(r.status)
                + ". Message: "
                + response_data,
                r.status,
            )

        raise EngineClientException(
            "Removing job result failed after: "
            + str(MAX_REQUEST_ATTEMPS)
            + " attempts. Message: "
            + response_data,
            r.status,
        )

    def get_logs(self, token: str) -> tuple[str, bool]:
        """
        Get request to /jobs/{token}/unread-logs which returns stdout of a job.
        Refer to https://engine.gams.com/api/ for more details.

        Parameters
        ----------
        token : str
            Job token

        Returns
        -------
        tuple[str, bool]
            Current output buffer and queue finished status

        Raises
        ------
        EngineClientException
            If get request has failed.
        """
        for attempt_number in range(MAX_REQUEST_ATTEMPS):
            r = self._http.request(
                "DELETE",
                self.client._engine_config.host + f"/jobs/{token}/unread-logs",
                headers=self.get_request_headers(),
            )
            response_data = r.data.decode("utf-8", errors="replace")
            response_data = json.loads(response_data)

            if r.status == 429:
                time.sleep(2**attempt_number)  # retry with exponential backoff
                continue
            elif r.status != 200:
                raise EngineClientException(
                    "Getting logs failed with status code: "
                    + str(r.status)
                    + ". "
                    + response_data["message"]
                    + ".",
                    r.status,
                )
            stdout_data = response_data["message"]
            break

        return stdout_data, response_data["queue_finished"]

    def _create_zip_file(
        self,
        working_directory: str,
        gms_file: str,
        pf_file: str | None,
    ) -> io.BytesIO:
        model_data_zip = io.BytesIO()
        model_files = [gms_file]
        if pf_file is not None:
            model_files.append(pf_file)

        model_files += self.extra_model_files
        model_files = get_relative_paths(model_files, working_directory)

        with zipfile.ZipFile(
            model_data_zip, "w", zipfile.ZIP_DEFLATED
        ) as model_data:
            for model_file in model_files:
                model_data.write(
                    os.path.join(working_directory, model_file),
                    arcname=model_file,
                )

        model_data_zip.seek(0)

        return model_data_zip

    def _get_params(self, model_data_zip, gms_file, pf_file: str | None):
        file_params = {}
        query_params = (
            copy.deepcopy(self.engine_options) if self.engine_options else {}
        )

        query_params["namespace"] = self.client._engine_config.namespace

        if "data" in query_params or "model_data" in query_params:
            raise ValidationError(
                "`engine_options` must not include keys `data` or "
                "`model_data`. Please use `extra_model_files` to "
                "provide additional files to send to GAMS Engine.",
            )

        if "inex_file" in query_params:
            if isinstance(query_params["inex_file"], io.IOBase):
                file_params["inex_file"] = (
                    INEX_FILE_NAME,
                    query_params["inex_file"].read(),
                    "application/json",
                )
            else:
                with open(query_params["inex_file"], "rb") as f:
                    file_params["inex_file"] = (
                        INEX_FILE_NAME,
                        f.read(),
                        "application/json",
                    )
            del query_params["inex_file"]

        if "model" in query_params:
            file_params["data"] = (
                ZIP_NAME,
                model_data_zip.read(),
                "application/zip",
            )
        else:
            query_params["run"] = gms_file
            query_params["model"] = os.path.splitext(gms_file)[0]
            file_params["model_data"] = (
                ZIP_NAME,
                model_data_zip.read(),
                "application/zip",
            )

        model_data_zip.close()

        if "arguments" in query_params:
            if not isinstance(query_params["arguments"], list):
                query_params["arguments"] = [query_params["arguments"]]

            if pf_file is not None:
                query_params["arguments"].append(f"pf={pf_file}")
        else:
            if pf_file is not None:
                query_params["arguments"] = [f"pf={pf_file}"]

        return query_params, file_params


class EngineClient:
    def __init__(
        self,
        host: str,
        username: str | None = None,
        password: str | None = None,
        jwt: str | None = None,
        namespace: str = "global",
        extra_model_files: list[str] = [],
        engine_options: dict | None = None,
        remove_results: bool = False,
        is_blocking: bool = True,
    ):
        self.host = host
        self.username = username
        self.password = password
        self.jwt = jwt
        self.namespace = namespace
        self.extra_model_files = extra_model_files
        self.engine_options = engine_options
        self.remove_results = remove_results
        self.is_blocking = is_blocking
        self.tokens: list[str] = []

        self._http = urllib3.PoolManager(
            cert_reqs="CERT_REQUIRED", ca_certs=certifi.where()
        )

        self._engine_config = self._get_engine_config()

        # Endpoints
        self.job = Job(self)

        self.auth = Auth(self)

    def _get_engine_config(self):
        try:
            return GamsEngineConfiguration(
                self.host,
                self.username,
                self.password,
                self.jwt,
                self.namespace,
            )

        except GamsException as e:
            raise ValidationError(e) from e


class GAMSEngine(backend.Backend):
    def __init__(
        self,
        container: Container,
        client: EngineClient | None,
<<<<<<< HEAD
        options: GamsOptions,
        model: Model,
=======
        options: Options,
>>>>>>> f4492d58
        output: io.TextIOWrapper | None = None,
    ) -> None:
        if client is None:
            raise ValidationError(
                "`engine_client` must be provided to solve on GAMS Engine"
            )

        super().__init__(
            container,
            os.path.basename(container._gdx_in),
            os.path.basename(container._gdx_out),
        )

        self.client = client
        if model is None:
            self.options = options._get_gams_options(self.container.workspace)
        else:
            self.options = options._get_gams_options(
                self.container.workspace, model.problem
            )
        self.options.trace = "trace.txt"
        self.output = output
        self.model = model
        self.job_name = f"_job_{uuid.uuid4()}"
        self.gms_file = self.job_name + ".gms"
        self.pf_file = self.job_name + ".pf"

    def is_async(self):
        return not self.client.is_blocking

    def preprocess(self, keep_flags: bool = False):
        gams_string, dirty_names = super().preprocess(keep_flags)

        # Set selected solvers
        for i in range(1, gmoProc_nrofmodeltypes):
            optSetStrStr(
                self.options._opt,
                cfgModelTypeName(self.options._cfg, i),
                self.options._selected_solvers[i],
            )

        # Set restart file path
        self.options._restart = self.job_name + ".g00"

        # Set input file path
        self.options._input = self.job_name + ".gms"

        # Export pf file
        self.options.export(self.pf_file)

        # Export gms file
        gms_path = os.path.join(
            self.container.working_directory, self.gms_file
        )
        with open(gms_path, "w", encoding="utf-8") as file:
            file.write(gams_string)

        return dirty_names

    def solve(self, is_implicit: bool = False, keep_flags: bool = False):
        # Run a dummy job to get the restart file to be sent to GAMS Engine
        self._create_restart_file()

        # Generate gams string and write modified symbols to gdx
        dirty_names = self.preprocess(keep_flags)

        self.run()

        if self.is_async():
            return None

        # Synchronize GAMSPy with checkpoint and return a summary
        summary = self.postprocess(dirty_names, is_implicit)

        # Run another dummy job to synchronize GAMS and GAMSPy state
        self._sync(dirty_names)

        return summary

    def _create_restart_file(self):
        job_path = os.path.join(
            self.container.working_directory, self.job_name
        )
        with open(job_path + ".gms", "w") as gams_file:
            gams_file.write("")

        options = GamsOptions(self.container.workspace)
        options._input = job_path + ".gms"
        options._sysdir = utils._get_gamspy_base_directory()
        scrdir = os.path.join(self.container.working_directory, "225a")
        options._scrdir = scrdir
        options._scriptnext = os.path.join(scrdir, "gamsnext.sh")
        options._writeoutput = 0
        options._logoption = 0
        options.previouswork = 1
        options._save = job_path + ".g00"
        self.save_file = job_path + ".g00"

        pf_file = job_path + ".pf"
        options.export(pf_file)

        self.container._send_job(job_path, pf_file)

        return job_path + ".g00"

    def _sync(self, dirty_names: list[str]):
        job_path = os.path.join(
            self.container.working_directory, self.job_name
        )

        dirty_str = ",".join(dirty_names)
        with open(job_path + ".gms", "w") as gams_file:
            gams_file.write(
                f'execute_load "{self.container._gdx_out}", {dirty_str};'
            )

        options = GamsOptions(self.container.workspace)
        options._input = job_path + ".gms"
        options._sysdir = utils._get_gamspy_base_directory()
        scrdir = os.path.join(self.container.working_directory, "225a")
        options._scrdir = scrdir
        options._scriptnext = os.path.join(scrdir, "gamsnext.sh")
        options._writeoutput = 0
        options._logoption = 0
        options.previouswork = 1

        pf_file = job_path + ".pf"
        options.export(pf_file)

        self.container._send_job(job_path, pf_file)

    def run(self):
        try:
            original_extra_files = copy.deepcopy(
                self.client.job.extra_model_files
            )
            self.client.job.extra_model_files = self._append_gamspy_files(
                os.path.join(
                    self.container.working_directory, self.job_name + ".g00"
                ),
            )
            token = self.client.job.post(
                self.container.working_directory,
                os.path.join(self.container.working_directory, self.gms_file),
                os.path.join(self.container.working_directory, self.pf_file),
            )
            self.client.job.extra_model_files = original_extra_files
            self.client.tokens.append(token)

            if not self.is_async():
                job_status, message, _ = self.client.job.get(token)

                if job_status not in STATUS_MAP:
                    raise EngineException(
                        "Unknown job status code! Currently supported job"
                        f" status codes: {STATUS_MAP.keys()}",
                        return_code=job_status,
                        status_code=job_status,
                    )

                if job_status in [-1, -3]:
                    raise EngineException(
                        "Could not get job results because the job is"
                        f" {message}.",
                        return_code=job_status,
                        status_code=job_status,
                    )

                while job_status in [-10, -2, 0]:
                    logger.info(f"Job status is {message}...")
                    job_status, _, _ = self.client.job.get(token)

                while job_status in [1, 2]:
                    message, is_finished = self.client.job.get_logs(token)

                    if self.output is not None:
                        self.output.write(message)

                    if is_finished:
                        job_status = 10

                self.client.job.get_results(
                    token, self.container.working_directory
                )

                self.model._update_model_attributes()
        finally:
            self.container._unsaved_statements = []
            self.container._delete_autogenerated_symbols()

    def postprocess(self, dirty_names: list[str], is_implicit: bool = False):
        dirty_names = [
            name for name in dirty_names if self.container[name].synchronize
        ]
        symbols = dirty_names + self.container._import_symbols

        if len(symbols) != 0:
            self.container._load_records_from_gdx(
                self.container._gdx_out, symbols
            )

<<<<<<< HEAD
        if (
            self.client.remove_results
            or self.options.traceopt != 3
            or is_implicit
        ):
=======
        self.container._swap_checkpoints()

        if self.client.remove_results or is_implicit:
>>>>>>> f4492d58
            return None

        return self.prepare_summary(
            self.container.working_directory, self.options.trace
        )

    def _append_gamspy_files(self, restart_file: str) -> list[str]:
        extra_model_files = self.client.job.extra_model_files + [
            self.container._gdx_in,
            restart_file,
        ]

        return extra_model_files<|MERGE_RESOLUTION|>--- conflicted
+++ resolved
@@ -14,7 +14,7 @@
 
 import certifi
 import urllib3
-from gams import GamsEngineConfiguration
+from gams import GamsEngineConfiguration, GamsOptions
 from gams.control.workspace import GamsException
 from gams.core.cfg import cfgModelTypeName
 from gams.core.gmo import gmoProc_nrofmodeltypes
@@ -678,13 +678,9 @@
         self,
         container: Container,
         client: EngineClient | None,
-<<<<<<< HEAD
-        options: GamsOptions,
+        options: Options,
+        output: io.TextIOWrapper | None,
         model: Model,
-=======
-        options: Options,
->>>>>>> f4492d58
-        output: io.TextIOWrapper | None = None,
     ) -> None:
         if client is None:
             raise ValidationError(
@@ -885,17 +881,7 @@
                 self.container._gdx_out, symbols
             )
 
-<<<<<<< HEAD
-        if (
-            self.client.remove_results
-            or self.options.traceopt != 3
-            or is_implicit
-        ):
-=======
-        self.container._swap_checkpoints()
-
         if self.client.remove_results or is_implicit:
->>>>>>> f4492d58
             return None
 
         return self.prepare_summary(
