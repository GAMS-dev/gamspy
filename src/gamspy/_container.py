--- conflicted
+++ resolved
@@ -501,12 +501,10 @@
 
         return string
 
-<<<<<<< HEAD
     def close(self):
+        """Stops the socket and releases resources."""
         self._stop_socket()
 
-    def gamsJobName(self) -> str | None:
-=======
     def read(
         self,
         load_from: str,
@@ -515,7 +513,6 @@
         mode: str | None = None,
         encoding: str | None = None,
     ):
->>>>>>> e0cfd9b9
         """
         Reads specified symbols from the gdx file. If symbol_names are
         not provided, it reads all symbols from the gdx file.
@@ -540,12 +537,8 @@
         True
 
         """
-<<<<<<< HEAD
-        return self._job
-=======
         super().read(load_from, symbol_names, load_records, mode, encoding)
         self._cast_symbols(symbol_names)
->>>>>>> e0cfd9b9
 
     def write(
         self,
