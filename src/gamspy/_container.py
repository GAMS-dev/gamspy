--- conflicted
+++ resolved
@@ -52,15 +52,10 @@
 import gamspy._engine as engine
 import gamspy._neos as neos
 import gamspy.utils as utils
-<<<<<<< HEAD
 from gamspy._miro import MiroJSONEncoder
-from gamspy._neos import NeosClient
-from gamspy._options import _mapOptions
-=======
 from gamspy._model import ModelStatus
 from gamspy._options import _map_options
 from gamspy.exceptions import customize_exception
->>>>>>> 383da489
 from gamspy.exceptions import GamspyException
 
 if TYPE_CHECKING:
@@ -152,7 +147,6 @@
         self._job: Optional[GamsJob] = None
         self._options = options
 
-<<<<<<< HEAD
         # needed for miro
         self._miro_input_symbols: List[str] = []
         self._miro_output_symbols: List[str] = []
@@ -205,9 +199,6 @@
         gams_code : str
         import_symbols : List[str], optional
         """
-=======
-    def _addGamsCode(self, gams_code: str, import_symbols: List[str] = []):
->>>>>>> 383da489
         if import_symbols is not None and (
             not isinstance(import_symbols, list)
             or any(not isinstance(symbol, str) for symbol in import_symbols)
@@ -352,19 +343,15 @@
             if symbol.modified:
                 modified_names.append(name)
 
-<<<<<<< HEAD
             # miro input symbols should always be assigned to catch domain violations
             if (
                 isinstance(symbol, (gp.Set, gp.Parameter))
                 and symbol._is_miro_input
-                and name not in assigned_names
+                and name not in modified_names
             ):
-                assigned_names.append(name)
-
-        return dirty_names, assigned_names
-=======
+                modified_names.append(name)
+
         return dirty_names, modified_names
->>>>>>> 383da489
 
     def _clean_dirty_symbols(self, dirty_names: List[str]):
         for name in dirty_names:
