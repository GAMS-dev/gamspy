--- conflicted
+++ resolved
@@ -49,11 +49,8 @@
 
 import gamspy as gp
 import gamspy.utils as utils
-<<<<<<< HEAD
 from gamspy._miro import MiroJSONEncoder
-=======
 from gamspy._neos import NeosClient
->>>>>>> fb03422f
 from gamspy._options import _mapOptions
 from gamspy.exceptions import GamspyException
 
