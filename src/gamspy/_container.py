--- conflicted
+++ resolved
@@ -45,6 +45,7 @@
 from gamspy._backend.backend import backend_factory
 from gamspy._miro import MiroJSONEncoder
 from gamspy._options import _map_options
+from gamspy.exceptions import GamspyException
 from gamspy.exceptions import ValidationError
 
 if TYPE_CHECKING:
@@ -104,12 +105,8 @@
         system_directory: str | None = None,
         working_directory: str | None = None,
         delayed_execution: bool = False,
-<<<<<<< HEAD
-        options: Optional[Options] = None,
         miro_protect: bool = True,
-=======
         options: Options | None = None,
->>>>>>> c7c10719
     ):
         system_directory = (
             system_directory
@@ -143,10 +140,9 @@
         self._job: GamsJob | None = None
         self._options = options
 
-<<<<<<< HEAD
         # needed for miro
-        self._miro_input_symbols: List[str] = []
-        self._miro_output_symbols: List[str] = []
+        self._miro_input_symbols: list[str] = []
+        self._miro_output_symbols: list[str] = []
         self._first_destruct = True
 
     def __del__(self):
@@ -187,7 +183,7 @@
         )
 
     def _addGamsCode(
-        self, gams_code: str, import_symbols: List[str] = []
+        self, gams_code: str, import_symbols: list[str] = []
     ) -> None:
         """
         Adds an arbitrary GAMS code to the generate .gms file
@@ -197,9 +193,6 @@
         gams_code : str
         import_symbols : List[str], optional
         """
-=======
-    def _addGamsCode(self, gams_code: str, import_symbols: list[str] = []):
->>>>>>> c7c10719
         if import_symbols is not None and (
             not isinstance(import_symbols, list)
             or any(not isinstance(symbol, str) for symbol in import_symbols)
@@ -384,7 +377,7 @@
         unload_str = ",".join(unload_names)
         return f"execute_unload '{gdx_out}' {unload_str}\n"
 
-    def _get_load_str(self, statement: "Symbol", gdx_in: str) -> str:
+    def _get_load_str(self, statement: Symbol, gdx_in: str) -> str:
         if (
             isinstance(statement, MIRO_INPUT_TYPES)
             and statement._is_miro_input
