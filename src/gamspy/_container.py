--- conflicted
+++ resolved
@@ -136,11 +136,8 @@
         self._debugging_level = self._get_debugging_level(debugging_level)
 
         self._unsaved_statements: list = []
-<<<<<<< HEAD
         self._is_first_run = True
         self.miro_protect = miro_protect
-=======
->>>>>>> 9cb0ce4b
 
         # import symbols from arbitrary gams code
         self._import_symbols: list[str] = []
@@ -173,6 +170,11 @@
             global_options=options,
             is_seedable=True,
         )
+
+        # needed for miro
+        self._miro_input_symbols: list[str] = []
+        self._miro_output_symbols: list[str] = []
+        self._first_destruct = True
 
     def _get_debugging_level(self, debugging_level: str):
         if (
@@ -185,11 +187,6 @@
             )
 
         return debugging_level
-
-        # needed for miro
-        self._miro_input_symbols: list[str] = []
-        self._miro_output_symbols: list[str] = []
-        self._first_destruct = True
 
     def __del__(self):
         if (
