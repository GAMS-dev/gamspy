--- conflicted
+++ resolved
@@ -36,12 +36,7 @@
 from typing import TYPE_CHECKING, Any, Literal
 
 import gams.transfer as gt
-<<<<<<< HEAD
-import pandas as pd
 from gams import DebugLevel, GamsJob, GamsWorkspace
-=======
-from gams import DebugLevel, GamsCheckpoint, GamsJob, GamsWorkspace
->>>>>>> 3f16fa4c
 from gams.core import gdx
 from gams.core.opt import optResetStr
 
