--- conflicted
+++ resolved
@@ -431,30 +431,24 @@
             else:
                 string += statement.getStatement() + "\n"
 
-<<<<<<< HEAD
-                if isinstance(statement, LOAD_SYMBOL_TYPES):
-                    string += self._get_load_str(statement, gdx_in)
-
-                    if statement._is_miro_output:
-                        self._miro_output_symbols.append(statement.name)
-
-        for symbol_name in modified_names:
-            if not isinstance(self[symbol_name], gp.Alias) and (
-                not hasattr(self[symbol_name], "_is_miro_input")
-                or not self[symbol_name]._is_miro_input
-            ):
-=======
                 if (
                     isinstance(statement, LOAD_SYMBOL_TYPES)
                     and statement.modified
                 ):
-                    string += f"$load {statement.name}\n"
+                    string += self._get_load_str(statement, gdx_in)
+
+                    if statement._is_miro_output:
+                        self._miro_output_symbols.append(statement.name)
 
         for symbol_name in modified_names:
-            if not isinstance(
-                self[symbol_name], gp.Alias
-            ) and not symbol_name.startswith(gp.Model._generate_prefix):
->>>>>>> 0ec7d839
+            if (
+                not isinstance(self[symbol_name], gp.Alias)
+                and not symbol_name.startswith(gp.Model._generate_prefix)
+                and (
+                    not hasattr(self[symbol_name], "_is_miro_input")
+                    or not self[symbol_name]._is_miro_input
+                )
+            ):
                 string += f"$load {symbol_name}\n"
 
         string += "$offUNDF\n$gdxIn\n"
