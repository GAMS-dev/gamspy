--- conflicted
+++ resolved
@@ -107,12 +107,8 @@
         system_directory: Optional[str] = None,
         working_directory: Optional[str] = None,
         delayed_execution: bool = False,
-<<<<<<< HEAD
-        options: Optional["Options"] = None,
+        options: Optional[Options] = None,
         miro_protect: bool = True,
-=======
-        options: Optional[Options] = None,
->>>>>>> 3abc2b5b
     ):
         system_directory = (
             system_directory
