--- conflicted
+++ resolved
@@ -47,12 +47,8 @@
 
 import gamspy as gp
 import gamspy.utils as utils
-<<<<<<< HEAD
 from gamspy._miro import MiroJSONEncoder
-from gamspy._options import option_map
-=======
 from gamspy._options import _mapOptions
->>>>>>> 39da5731
 from gamspy.exceptions import GamspyException
 
 if TYPE_CHECKING:
