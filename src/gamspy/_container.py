--- conflicted
+++ resolved
@@ -211,7 +211,6 @@
             self.read(load_from)
             self._run()
 
-<<<<<<< HEAD
     def _send_job(self, job_name: str, pf_file: str):
         try:
             self._socket.sendall(pf_file.encode("utf-8"))
@@ -241,7 +240,7 @@
     def _stop_socket(self):
         if hasattr(self, "_socket"):
             self._socket.sendall("stop".encode("ascii"))
-=======
+            
     def __repr__(self):
         return f"<Container ({hex(id(self))})>"
 
@@ -250,7 +249,6 @@
             return f"<Container ({hex(id(self))}) with {len(self)} symbols: {self.data.keys()}>"
 
         return f"<Empty Container ({hex(id(self))})>"
->>>>>>> 6a72c026
 
     def _write_miro_files(self):  # pragma: no cover
         if len(self._miro_input_symbols) + len(self._miro_output_symbols) == 0:
