from __future__ import annotations

import atexit
import os
import shutil
import socket
import subprocess
import sys
import time
import uuid
import warnings
from contextlib import closing
from typing import TYPE_CHECKING, Any, Literal

import gams.transfer as gt
from gams import DebugLevel, GamsJob, GamsWorkspace
from gams.core import gdx
from gams.core.opt import optResetStr

import gamspy as gp
import gamspy._miro as miro
import gamspy.utils as utils
from gamspy._backend.backend import backend_factory
from gamspy._extrinsic import ExtrinsicLibrary
from gamspy._miro import MiroJSONEncoder
from gamspy._options import Options, _map_options
from gamspy._symbols.symbol import Symbol
from gamspy.exceptions import GamspyException, ValidationError

if TYPE_CHECKING:
    import pandas as pd

    from gamspy import (
        Alias,
        Equation,
        EquationType,
        Model,
        Parameter,
        Set,
        Variable,
    )
    from gamspy._algebra.expression import Expression
    from gamspy._model import Sense

IS_MIRO_INIT = os.getenv("MIRO", False)
MIRO_GDX_IN = os.getenv("GAMS_IDC_GDX_INPUT", None)
MIRO_GDX_OUT = os.getenv("GAMS_IDC_GDX_OUTPUT", None)
MIRO_INPUT_TYPES = (gt.Set, gt.Parameter)

debugging_map = {
    "delete": DebugLevel.Off,
    "keep_on_error": DebugLevel.KeepFilesOnError,
    "keep": DebugLevel.KeepFiles,
}

TIMEOUT = 10


def find_free_address():
    with closing(socket.socket(socket.AF_INET, socket.SOCK_STREAM)) as s:
        s.bind(("127.0.0.1", 0))
        s.setsockopt(socket.SOL_SOCKET, socket.SO_REUSEADDR, 1)
        return s.getsockname()


def open_connection(system_directory: str):
    address = find_free_address()
    process = subprocess.Popen(
        [
            os.path.join(system_directory, "gams"),
            "dummy_name",
            f"incrementalMode={address[1]}",
        ],
        text=True,
    )

    start = time.time()
    while True:
        try:
            new_socket = socket.socket(socket.AF_INET, socket.SOCK_STREAM)
            new_socket.connect(address)
            break
        except (ConnectionRefusedError, OSError) as e:
            end = time.time()

            if end - start > TIMEOUT:
                raise GamspyException(
                    "Timeout while establishing the connection with socket."
                ) from e

    return new_socket, process


class Container(gt.Container):
    """
    A container is an object that holds all symbols and operates on them.

    Parameters
    ----------
    load_from : str, optional
        Path to the GDX file to be loaded from, by default None
    system_directory : str, optional
        Path to the directory that holds the GAMS installation, by default None
    working_directory : str, optional
        Path to the working directory to store temporary files such .lst, .gms,
        .gdx, .g00 files.
    debugging_level : str, optional
        Decides on keeping the temporary files generate by GAMS, by default
        "keep_on_error"
    options : Options, optional
        Global options for the overall execution
    miro_protect : bool, optional
        Protects MIRO input symbol records from being re-assigned, by default True

    Examples
    --------
    >>> import gamspy as gp
    >>> m = gp.Container()
    >>> i = gp.Set(m, "i")

    """

    def __init__(
        self,
        load_from: str | None = None,
        system_directory: str | None = None,
        working_directory: str | None = None,
        debugging_level: str = "keep_on_error",
        options: Options | None = None,
        miro_protect: bool = True,
    ):
        self._gams_string = ""
        if IS_MIRO_INIT:
            atexit.register(self._write_miro_files)

        self._is_socket_open = True
        atexit.register(self._stop_socket)

        system_directory = (
            system_directory
            if system_directory
            else utils._get_gamspy_base_directory()
        )

        self._unsaved_statements: list = []
        self._is_first_run = True
        self.miro_protect = miro_protect

        # import symbols from arbitrary gams code
        self._import_symbols: list[str] = []

        super().__init__(system_directory=system_directory)

        self._license_path = utils._get_license_path(self.system_directory)

        self.workspace = GamsWorkspace(
            working_directory,
            self.system_directory,
            self._get_debugging_level(debugging_level),
        )

        self.working_directory = self.workspace.working_directory

        self._gdx_in, self._gdx_out = self._setup_paths()

        self._job: GamsJob | None = None
        self._is_first_run = True
        self._temp_container = gt.Container(
            system_directory=self.system_directory
        )

        if options is not None and not isinstance(options, Options):
            raise TypeError(
                f"`options` must be of type Option but found {type(options)}"
            )
        self._options = options
        self._gams_options = _map_options(
            self.workspace,
            global_options=options,
            is_seedable=True,
        )

        # needed for miro
        self._miro_input_symbols: list[str] = []
        self._miro_output_symbols: list[str] = []

        self._socket, self._process = open_connection(self.system_directory)

        if load_from is not None:
            self.read(load_from)
            self._run()

    def _send_job(self, job_name: str, pf_file: str):
        try:
            self._socket.sendall(pf_file.encode("utf-8"))
            response = self._socket.recv(2)
        except Exception as e:
            raise GamspyException(
                f"There was an error while communicating with GAMS server: {e}"
            ) from e
        except KeyboardInterrupt:
            warnings.warn(
                "Keyboard interrupt was received. Shutting down...",
                stacklevel=2,
            )
            self._stop_socket()
            raise

        try:
            return_code = int(
                response[: response.find(b"\x00")].decode("utf-8")
            )
        except ValueError as e:
            raise AssertionError(
                "Did not receive any return code from GAMS backend. Check"
                f" {job_name + '.lst'}."
            ) from e

        if return_code != 0:
            raise GamspyException(
                f"Job failed! Return code is {return_code}. Check:"
                f" {job_name + '.lst'} for more details.",
                return_code=return_code,
            )

    def _stop_socket(self):
        if hasattr(self, "_socket") and self._is_socket_open:
            self._socket.sendall("stop".encode("ascii"))
            self._is_socket_open = False

    def __repr__(self):
        return f"<Container ({hex(id(self))})>"

    def __str__(self):
        if len(self):
            return f"<Container ({hex(id(self))}) with {len(self)} symbols: {self.data.keys()}>"

        return f"<Empty Container ({hex(id(self))})>"

    def _write_miro_files(self):  # pragma: no cover
        if len(self._miro_input_symbols) + len(self._miro_output_symbols) == 0:
            return

        # create conf_<model>/<model>_io.json
        encoder = MiroJSONEncoder(self)
        encoder.write_json()

    def _get_debugging_level(self, debugging_level: str):
        if (
            not isinstance(debugging_level, str)
            or debugging_level not in debugging_map
        ):
            raise ValidationError(
                "Debugging level must be one of 'delete', 'keep',"
                " 'keep_on_error'"
            )

        return debugging_map[debugging_level]

    def _write_default_gdx_miro(self):  # pragma: no cover
        # create data_<model>/default.gdx
        symbols = self._miro_input_symbols + self._miro_output_symbols

        filename = os.path.splitext(os.path.basename(sys.argv[0]))[0]
        directory = os.path.dirname(sys.argv[0])
        data_path = os.path.join(directory, f"data_{filename}")
        try:
            os.mkdir(data_path)
        except FileExistsError:
            pass

        for name in symbols:
            self[name]._is_dirty = False

        super().write(
            os.path.join(data_path, "default.gdx"),
            symbols,
        )

    def addGamsCode(
        self, gams_code: str, import_symbols: list[str] = []
    ) -> None:
        """
        Adds an arbitrary GAMS code to the generate .gms file

        Parameters
        ----------
        gams_code : str
            Gams code that you want to insert.
        import_symbols : list[str], optional
            Symbols to be imported to the container from GAMS.

        Examples
        --------
        >>> from gamspy import Container
        >>> m = Container()
        >>> m.addGamsCode("scalar piHalf / [pi/2] /;", import_symbols=["piHalf"])
        >>> m["piHalf"].toValue()
        1.5707963267948966

        """
        if import_symbols is not None and (
            not isinstance(import_symbols, list)
            or any(not isinstance(symbol, str) for symbol in import_symbols)
        ):
            raise ValidationError("import_symbols must be a list of strings")

        self._import_symbols = import_symbols
        self._add_statement(gams_code)

        self._run()

    def _add_statement(self, statement) -> None:
        self._unsaved_statements.append(statement)

    def _cast_symbols(self, symbol_names: list[str] | None = None) -> None:
        """Casts GTP symbols to GAMSpy symbols"""
        symbol_names = symbol_names if symbol_names else list(self.data.keys())

        for symbol_name in symbol_names:
            gtp_symbol = self.data[symbol_name]
            new_domain = [
                (
                    self.data[member.name]
                    if not isinstance(member, str)
                    else member
                )
                for member in gtp_symbol.domain
            ]

            del self.data[symbol_name]

            if isinstance(gtp_symbol, gt.Alias):
                alias_with = self.data[gtp_symbol.alias_with.name]
                _ = gp.Alias._constructor_bypass(
                    self, gtp_symbol._name, alias_with
                )
            elif isinstance(gtp_symbol, gt.UniverseAlias):
                _ = gp.UniverseAlias._constructor_bypass(
                    self,
                    gtp_symbol._name,
                )
            elif isinstance(gtp_symbol, gt.Set):
                _ = gp.Set._constructor_bypass(
                    self,
                    gtp_symbol._name,
                    new_domain,
                    gtp_symbol._is_singleton,
                    gtp_symbol._records,
                    gtp_symbol._description,
                )
            elif isinstance(gtp_symbol, gt.Parameter):
                _ = gp.Parameter._constructor_bypass(
                    self,
                    gtp_symbol._name,
                    new_domain,
                    gtp_symbol._records,
                    gtp_symbol._description,
                )
            elif isinstance(gtp_symbol, gt.Variable):
                _ = gp.Variable._constructor_bypass(
                    self,
                    gtp_symbol._name,
                    gtp_symbol._type,
                    new_domain,
                    gtp_symbol._records,
                    gtp_symbol._description,
                )
            elif isinstance(gtp_symbol, gt.Equation):
                symbol_type = gtp_symbol.type
                if gtp_symbol.type in ["eq", "leq", "geq"]:
                    symbol_type = "regular"

                _ = gp.Equation._constructor_bypass(
                    self,
                    gtp_symbol._name,
                    symbol_type,
                    new_domain,
                    gtp_symbol._records,
                    gtp_symbol._description,
                )

    def _delete_autogenerated_symbols(self):
        """
        Removes autogenerated model attributes, objective variable and equation from
        the container
        """
        autogenerated_symbol_names = self._get_autogenerated_symbol_names()

        for name in autogenerated_symbol_names:
            if name in self.data:
                del self.data[name]

    def _get_symbol_names_from_gdx(self, load_from: str) -> list[str]:
        gdx_handle = utils._open_gdx_file(self.system_directory, load_from)
        _, symbol_count, _ = gdx.gdxSystemInfo(gdx_handle)

        symbol_names = []
        for i in range(1, symbol_count + 1):
            _, symbol_name, _, _ = gdx.gdxSymbolInfo(gdx_handle, i)
            symbol_names.append(symbol_name)

        utils._close_gdx_handle(gdx_handle)

        return symbol_names

    def _get_symbol_names_to_load(
        self,
        load_from: str,
        symbol_names: list[str] | None = None,
    ) -> list[str]:
        if symbol_names is None:
            symbol_names = self._get_symbol_names_from_gdx(load_from)

        return symbol_names

    def _setup_paths(self) -> tuple[str, str]:
        suffix = uuid.uuid4()
        gdx_in = self.working_directory + os.sep + f"_gdx_in_{suffix}.gdx"
        gdx_out = self.working_directory + os.sep + f"_gdx_out_{suffix}.gdx"

        return gdx_in, gdx_out

    def _get_autogenerated_symbol_names(self) -> list[str]:
        names = []
        for name in self.data:
            if name.startswith(gp.Model._generate_prefix):
                names.append(name)

        return names

    def _get_touched_symbol_names(self) -> tuple[list[str], list[str]]:
        dirty_names = []
        modified_names = []

        for name, symbol in self:
            if isinstance(symbol, gp.UniverseAlias):
                continue

            if symbol._is_dirty:
                dirty_names.append(name)

            if symbol.modified:
                if (
                    isinstance(symbol, gp.Alias)
                    and symbol.alias_with.name not in modified_names
                ):
                    modified_names.append(symbol.alias_with.name)

                modified_names.append(name)

        return dirty_names, modified_names

    def _run(self, keep_flags: bool = False) -> pd.DataFrame | None:
        runner = backend_factory(self, self._gams_options)

        summary = runner.solve(is_implicit=True, keep_flags=keep_flags)

        if not self._is_first_run:
            # Required for correct seeding
            optResetStr(self._gams_options._opt, "seed")

        self._is_first_run = False

        if IS_MIRO_INIT:
            self._write_default_gdx_miro()  # pragma: no cover

        return summary

    def _get_unload_symbols_str(
        self, dirty_names: list[str], gdx_out: str
    ) -> str:
        # Write dirty names, import symbols and autogenerated names to gdx
        autogenerated_names = self._get_autogenerated_symbol_names()
        unload_names = dirty_names + autogenerated_names + self._import_symbols

        if len(unload_names) == 0:
            return ""

        unload_str = ",".join(unload_names)
        return f"execute_unload '{gdx_out}' {unload_str}\n"

    def _generate_gams_string(
        self,
        gdx_in: str,
        gdx_out: str,
        dirty_names: list[str],
        modified_names: list[str],
    ) -> str:
        string = f"$onMultiR\n$onUNDF\n$gdxIn {gdx_in}\n"
        for statement in self._unsaved_statements:
            if isinstance(statement, str):
                string += statement + "\n"
            elif isinstance(statement, gp.UniverseAlias):
                continue
            else:
                string += statement.getDeclaration() + "\n"

        for symbol_name in modified_names:
            symbol = self[symbol_name]
            if isinstance(symbol, Symbol) and not symbol_name.startswith(
                gp.Model._generate_prefix
            ):
                if (
                    isinstance(symbol, MIRO_INPUT_TYPES)
                    and symbol._is_miro_input
                    and not IS_MIRO_INIT
                    and MIRO_GDX_IN
                ):
                    string += miro.get_load_input_str(symbol_name, gdx_in)
                else:
                    string += f"$loadDC {symbol_name}\n"

        string += "$offUNDF\n$gdxIn\n"
        string += self._get_unload_symbols_str(dirty_names, gdx_out)

        if self._miro_output_symbols and not IS_MIRO_INIT and MIRO_GDX_OUT:
            string += miro.get_unload_output_str(self)

        self._gams_string += string

        return string

<<<<<<< HEAD
    def close(self):
        self._stop_socket()

    def gamsJobName(self) -> str | None:
=======
    def read(
        self,
        load_from: str,
        symbol_names: list[str] | None = None,
        load_records: bool = True,
        mode: str | None = None,
        encoding: str | None = None,
    ):
>>>>>>> 3a33f4ec
        """
        Reads specified symbols from the gdx file. If symbol_names are
        not provided, it reads all symbols from the gdx file.

        Parameters
        ----------
        load_from : str
        symbol_names : List[str], optional
        load_records : bool
        mode : str, optional
        encoding : str, optional

        Examples
        --------
        >>> import gamspy as gp
        >>> m = gp.Container()
        >>> i = gp.Set(m, "i", records=['i1', 'i2'])
        >>> m.write("test.gdx")
        >>> new_container = gp.Container()
        >>> new_container.read("test.gdx")
        >>> new_container.data.keys() == m.data.keys()
        True

        """
<<<<<<< HEAD
        return self._job
=======
        super().read(load_from, symbol_names, load_records, mode, encoding)
        self._cast_symbols(symbol_names)
>>>>>>> 3a33f4ec

    def write(
        self,
        write_to: str,
        symbol_names: list[str] | None = None,
        compress: bool = False,
        mode: str | None = None,
        eps_to_zero: bool = True,
    ):
        """
        Writes specified symbols to the gdx file. If symbol_names are
        not provided, it writes all symbols to the gdx file.

        Parameters
        ----------
        write_to : str
        symbol_names : List[str], optional
        compress : bool
        mode : str, optional
        eps_to_zero : bool

        Examples
        --------
        >>> import gamspy as gp
        >>> m = gp.Container()
        >>> i = gp.Set(m, "i", records=['i1', 'i2'])
        >>> m.write("test.gdx")

        """
        dirty_names, _ = self._get_touched_symbol_names()

        if len(dirty_names) > 0:
            self._run(keep_flags=True)

        super().write(
            write_to,
            symbol_names,
            compress,
            mode=mode,
            eps_to_zero=eps_to_zero,
        )

    def generateGamsString(self, show_raw: bool = False) -> str:
        """
        Generates the GAMS code

        Parameters
        ----------
        show_raw : bool, optional
            Shows the raw model without data and other necessary
            GAMS statements, by default False.

        Returns
        -------
        str
        """
        if not show_raw:
            return self._gams_string

        return utils._filter_gams_string(self._gams_string)

    def loadRecordsFromGdx(
        self,
        load_from: str,
        symbol_names: list[str] | None = None,
    ):
        """
        Loads data of the given symbols from a gdx file. If no
        symbol names are given, data of all symbols are loaded.

        Parameters
        ----------
        load_from : str
            Path to the gdx file
        symbols : List[str], optional
            Symbols whose data will be load from gdx, by default None

        Examples
        --------
        >>> from gamspy import Container, Set
        >>> m = Container()
        >>> i = Set(m, "i", records=["i1", "i2"])
        >>> m.write("test.gdx")
        >>> m2 = Container()
        >>> m2.loadRecordsFromGdx("test.gdx")
        >>> print(i.records.equals(m2["i"].records))
        True

        """
        self._load_records_from_gdx(load_from, symbol_names, user_invoked=True)

    def addAlias(self, name: str, alias_with: Set | Alias) -> Alias:
        """
        Creates a new Alias and adds it to the container

        Parameters
        ----------
        name : str
        alias_with : Set | Alias

        Returns
        -------
        Alias

        Raises
        ------
        TypeError
            In case the alias_with is different than a Set or an Alias
        ValueError
            If there is symbol with same name but different type in the
            Container

        Examples
        --------
        >>> import gamspy as gp
        >>> m = gp.Container()
        >>> i = m.addSet("i")
        >>> a = m.addAlias("a", i)

        """
        return gp.Alias(self, name, alias_with)

    def addSet(
        self,
        name: str,
        domain: list[Set | str] | None = None,
        is_singleton: bool = False,
        records: Any | None = None,
        domain_forwarding: bool = False,
        description: str = "",
        uels_on_axes: bool = False,
    ) -> Set:
        """
        Creates a Set and adds it to the container

        Parameters
        ----------
        name : str
        domain : List[Set | str], optional
        is_singleton : bool, optional
        records : Any, optional
        domain_forwarding : bool, optional
        description : str, optional
        uels_on_axes : bool, optional

        Returns
        -------
        Set

        Raises
        ------
        err
            In case arguments are not valid
        ValueError
            When there is symbol with same name in the
            Container

        Examples
        --------
        >>> import gamspy as gp
        >>> m = gp.Container()
        >>> i = m.addSet("i")

        """
        return gp.Set(
            self,
            name,
            domain,
            is_singleton,
            records,
            domain_forwarding,
            description,
            uels_on_axes,
        )

    def addParameter(
        self,
        name: str,
        domain: list[str | Set] | None = None,
        records: Any | None = None,
        domain_forwarding: bool = False,
        description: str = "",
        uels_on_axes: bool = False,
    ) -> Parameter:
        """
        Creates a Parameter and adds it to the Container

        Parameters
        ----------
        name : str
        domain : List[str | Set]], optional
        records : Any, optional
        domain_forwarding : bool, optional
        description : str, optional
        uels_on_axes : bool, optional

        Returns
        -------
        Parameter

        Raises
        ------
        err
            In case arguments are not valid
        ValueError
            If there is symbol with same name but different type in the
            Container

        Examples
        --------
        >>> import gamspy as gp
        >>> m = gp.Container()
        >>> a = m.addParameter("a")

        """
        return gp.Parameter(
            self,
            name,
            domain,
            records,
            domain_forwarding,
            description,
            uels_on_axes,
        )

    def addVariable(
        self,
        name: str,
        type: str = "free",
        domain: list[str | Set] | None = None,
        records: Any | None = None,
        domain_forwarding: bool = False,
        description: str = "",
        uels_on_axes: bool = False,
    ) -> Variable:
        """
        Creates a Variable and adds it to the Container

        Parameters
        ----------
        name : str
        type : str, optional
        domain : List[str | Set]], optional
        records : Any, optional
        domain_forwarding : bool, optional
        description : str, optional
        uels_on_axes : bool, optional

        Returns
        -------
        Variable

        Raises
        ------
        err
            In case arguments are not valid
        ValueError
            If there is symbol with same name but different type in the
            Container

        Examples
        --------
        >>> import gamspy as gp
        >>> m = gp.Container()
        >>> v = m.addVariable("v")

        """
        return gp.Variable(
            self,
            name,
            type,
            domain,
            records,
            domain_forwarding,
            description,
            uels_on_axes,
        )

    def addEquation(
        self,
        name: str,
        type: str | EquationType = "regular",
        domain: list[Set | str] | None = None,
        definition: Expression | None = None,
        records: Any | None = None,
        domain_forwarding: bool = False,
        description: str = "",
        uels_on_axes: bool = False,
        definition_domain: list[Set | str] | None = None,
    ) -> Equation:
        """
        Creates an Equation and adds it to the Container

        Parameters
        ----------
        name : str
        type : str
        domain : List[Set | str], optional
        definition : Definition, optional
        records : Any, optional
        domain_forwarding : bool, optional
        description : str, optional
        uels_on_axes : bool, optional
        definition_domain : List[Set | str], optional

        Returns
        -------
        Equation

        Raises
        ------
        err
            In case arguments are not valid
        ValueError
            If there is symbol with same name but different type in the
            Container

        Examples
        --------
        >>> import gamspy as gp
        >>> m = gp.Container()
        >>> i = m.addEquation("i")

        """
        return gp.Equation(
            self,
            name,
            type,
            domain,
            definition,
            records,
            domain_forwarding,
            description,
            uels_on_axes,
            definition_domain,
        )

    def addModel(
        self,
        name: str,
        problem: str,
        equations: list[Equation] = [],
        sense: Literal["MIN", "MAX"] | Sense | None = None,
        objective: Variable | Expression | None = None,
        matches: dict | None = None,
        limited_variables: list | None = None,
    ) -> Model:
        """
        Creates a Model and adds it to the Container

        Parameters
        ----------
        name : str
        equations : List[Equation]
        problem : str
        sense : "MIN", "MAX", optional
        objective : Variable | Expression, optional
        matches : dict, optional
        limited_variables : list, optional

        Returns
        -------
        Model

        Examples
        --------
        >>> import gamspy as gp
        >>> m = gp.Container()
        >>> e = gp.Equation(m, "e")
        >>> model = m.addModel("my_model", "LP", [e])

        """
        return gp.Model(
            self,
            name,
            problem,
            equations,
            sense,
            objective,
            matches,
            limited_variables,
        )

    def copy(self, working_directory: str) -> Container:
        """
        Creates a copy of the Container. Should not be invoked after
        creating the model.

        Parameters
        ----------
        working_directory : str, optional
            Working directory of the new Container, by default None

        Returns
        -------
        Container

        Raises
        ------
        ValidationError

        Examples
        --------
        >>> import gamspy as gp
        >>> m = gp.Container()
        >>> i = gp.Set(m, "i")
        >>> new_cont = m.copy(working_directory="test")
        >>> new_cont.data.keys() == m.data.keys()
        True

        """
        m = Container(working_directory=working_directory)
        if m.working_directory == self.working_directory:
            raise ValidationError(
                "Copy of a container cannot have the same working directory"
                " with the original container."
            )

        self._run()

        for name, symbol in self:
            new_domain = []
            for elem in symbol.domain:
                if not isinstance(elem, str):
                    new_set = gp.Set._constructor_bypass(
                        m,
                        elem.name,
                        elem.domain,
                        elem.is_singleton,
                        elem.records,
                        elem.description,
                    )
                    new_domain.append(new_set)
                else:
                    new_domain.append(elem)

            if isinstance(symbol, gp.Alias):
                alias_with = gp.Set._constructor_bypass(
                    m,
                    symbol.alias_with.name,
                    symbol.alias_with.domain,
                    symbol.alias_with.is_singleton,
                    symbol.alias_with.records,
                )
                _ = gp.Alias._constructor_bypass(
                    m,
                    name,
                    alias_with,
                )
            elif isinstance(symbol, gp.UniverseAlias):
                _ = gp.UniverseAlias._constructor_bypass(
                    m,
                    name,
                )
            elif isinstance(symbol, gp.Set):
                _ = gp.Set._constructor_bypass(
                    m,
                    name,
                    new_domain,
                    symbol.is_singleton,
                    symbol._records,
                    symbol.description,
                )
            elif isinstance(symbol, gp.Parameter):
                _ = gp.Parameter._constructor_bypass(
                    m,
                    name,
                    new_domain,
                    symbol._records,
                    symbol.description,
                )
            elif isinstance(symbol, gp.Variable):
                _ = gp.Variable._constructor_bypass(
                    m,
                    name,
                    symbol.type,
                    new_domain,
                    symbol._records,
                    symbol.description,
                )
            elif isinstance(symbol, gp.Equation):
                symbol_type = symbol.type
                if symbol.type in ["eq", "leq", "geq"]:
                    symbol_type = "regular"
                _ = gp.Equation._constructor_bypass(
                    container=m,
                    name=name,
                    type=symbol_type,
                    domain=new_domain,
                    records=symbol._records,
                    description=symbol.description,
                )

        shutil.copy(self._gdx_in, m._gdx_in)
        try:
            shutil.copy(self._gdx_out, m._gdx_out)
        except FileNotFoundError:
            pass

        # if already defined equations exist, add them to .gms file
        for equation in self.getEquations():
            if equation._assignment is not None:
                m._add_statement(equation._assignment)

        return m

    def getEquations(self) -> list[Equation]:
        """
        Returns all equation symbols in the Container.

        Returns
        -------
        list[Equation]
        """
        equations = [
            equation
            for equation in self.listEquations()
            if not equation.startswith(gp.Model._generate_prefix)
        ]
        return self.getSymbols(equations)

    def _load_records_from_gdx(
        self,
        load_from: str,
        symbol_names: list[str] | None = None,
        user_invoked: bool = False,
    ):
        symbol_names = self._get_symbol_names_to_load(load_from, symbol_names)

        self._temp_container.read(load_from, symbol_names)

        for name in symbol_names:
            if name in self.data:
                updated_records = self._temp_container[name].records

                self[name]._records = updated_records

                if updated_records is not None:
                    self[name]._domain_labels = self[name].domain_names
            else:
                self.read(load_from, [name])

            if user_invoked:
                self[name].modified = True

        self._temp_container.data = {}

        if user_invoked:
            self._run()

    def importExtrinsicLibrary(
        self, lib_path: str, functions: dict[str, str]
    ) -> ExtrinsicLibrary:
        """
        Imports an extrinsic library to the GAMS environment.

        Parameters
        ----------
        lib_path : str
            Path to the .so, .dylib or .dll file that contains the extrinsic library
        functions : dict[str, str]
            Names of the functions as a dictionary. Key is the desired function name in GAMSPy
            and value is the function name in the extrinsic library.

        Returns
        -------
        ExtrinsicLibrary

        Raises
        ------
        FileNotFoundError
            In case the extrinsic library does not exist in the given path.
        """
        if not os.path.exists(lib_path):
            raise FileNotFoundError(f"`{lib_path}` is not a valid path.")

        external_lib = ExtrinsicLibrary(lib_path, functions)
        self._add_statement(external_lib)

        return external_lib

    def gamsJobName(self) -> str | None:
        """
        Returns the name of the latest GAMS job that was executed

        Returns
        -------
        str | None
        """
        return self._job.name if self._job is not None else None

    def gdxInputPath(self) -> str:
        """
        Path to the input gdx file

        Returns
        -------
        str
        """
        return self._gdx_in

    def gdxOutputPath(self) -> str:
        """
        Path to the output gdx file

        Returns
        -------
        str
        """
        return self._gdx_out<|MERGE_RESOLUTION|>--- conflicted
+++ resolved
@@ -521,12 +521,9 @@
 
         return string
 
-<<<<<<< HEAD
     def close(self):
         self._stop_socket()
 
-    def gamsJobName(self) -> str | None:
-=======
     def read(
         self,
         load_from: str,
@@ -535,7 +532,6 @@
         mode: str | None = None,
         encoding: str | None = None,
     ):
->>>>>>> 3a33f4ec
         """
         Reads specified symbols from the gdx file. If symbol_names are
         not provided, it reads all symbols from the gdx file.
@@ -560,12 +556,8 @@
         True
 
         """
-<<<<<<< HEAD
-        return self._job
-=======
         super().read(load_from, symbol_names, load_records, mode, encoding)
         self._cast_symbols(symbol_names)
->>>>>>> 3a33f4ec
 
     def write(
         self,
