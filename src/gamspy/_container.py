--- conflicted
+++ resolved
@@ -1023,11 +1023,7 @@
         possible_undef_types = (gp.Parameter, gp.Variable, gp.Equation)
         gdx_path = gdx_path if gdx_path else self._gdx_in
 
-<<<<<<< HEAD
-        string = f"$onMultiR\n$gdxIn {self._gdx_path}\n"
-=======
-        string = f"$gdxIn {gdx_path}\n"
->>>>>>> e8a123a1
+        string = f"$onMultiR\n$gdxIn {gdx_path}\n"
         for statement in self._unsaved_statements.values():
             if isinstance(statement, str):
                 string += statement + "\n"
