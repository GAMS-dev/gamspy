--- conflicted
+++ resolved
@@ -106,11 +106,8 @@
         solve_suite,
         model_instance_suite,
         cmd_suite,
-<<<<<<< HEAD
         miro_suite,
         gams_models_suite,
-=======
->>>>>>> 383da489
     ]
 
     if args.engine:
