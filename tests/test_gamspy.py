from __future__ import annotations

import doctest
import glob
import json
import os
from os.path import join

import pytest

<<<<<<< HEAD
=======
import gamspy

try:
    from dotenv import load_dotenv

    load_dotenv(join(os.getcwd(), ".env"))
except Exception:
    pass

>>>>>>> 609e6c3a

@pytest.mark.unit
def test_version():
    import gamspy

    assert gamspy.__version__ == "1.0.1"


@pytest.mark.doc
def test_switcher():
    this = os.path.dirname(os.path.abspath(__file__))
    root = this.rsplit(os.sep, maxsplit=1)[0]
    with open(join(root, "docs", "_static", "switcher.json")) as file:
        switcher = json.loads(file.read())
        versions = [elem["version"] for elem in switcher]
        assert f"v{gamspy.__version__}" in versions


@pytest.mark.doc
def test_docs():
    src_path = join(os.getcwd(), "src", "gamspy")
    api_files = [
        file
        for file in glob.glob("**", root_dir=src_path, recursive=True)
        if file.endswith(".py")
    ]

    for file in api_files:
        results = doctest.testfile(
            join(src_path, file),
            verbose=True,
            module_relative=False,
        )

        assert results.failed == 0<|MERGE_RESOLUTION|>--- conflicted
+++ resolved
@@ -8,23 +8,11 @@
 
 import pytest
 
-<<<<<<< HEAD
-=======
 import gamspy
 
-try:
-    from dotenv import load_dotenv
-
-    load_dotenv(join(os.getcwd(), ".env"))
-except Exception:
-    pass
-
->>>>>>> 609e6c3a
 
 @pytest.mark.unit
 def test_version():
-    import gamspy
-
     assert gamspy.__version__ == "1.0.1"
 
 
