--- conflicted
+++ resolved
@@ -26,13 +26,6 @@
 
 
  --- original model definition
-<<<<<<< HEAD
-
-Keywords: mixed integer linear programming, relaxed mixed integer linear
-          programming, general assignment problem, lagrangian relaxation, knapsack
-
-=======
->>>>>>> 6dce8fd7
 """
 
 from __future__ import annotations
