--- conflicted
+++ resolved
@@ -23,12 +23,6 @@
 of Controlled Tabular Adjustments: Algorithms and Analysis, in The Next
 Wave in Computing, Optimization, and Decision Technologies, Eds Bruce L Golden,
 S Raghavan and Edward A Wasil, Springer, 2005, pp 45-59.
-<<<<<<< HEAD
-
-Keywords: mixed integer linear programming, statistical disclosure limitations
-
-=======
->>>>>>> 6dce8fd7
 """
 
 from __future__ import annotations
