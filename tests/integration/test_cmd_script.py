from __future__ import annotations

import os
import platform
import shutil
import subprocess

import pytest
from gamspy import Container, Set

pytestmark = pytest.mark.integration
try:
    from dotenv import load_dotenv

    load_dotenv(os.getcwd() + os.sep + ".env")
except Exception:
    pass

user_dir = os.path.expanduser("~")
if platform.system() == "Linux":
    DEFAULT_DIR = os.path.join(user_dir, ".local", "share", "GAMSPy")
elif platform.system() == "Darwin":
    DEFAULT_DIR = os.path.join(
        user_dir, "Library", "Application Support", "GAMSPy"
    )
elif platform.system() == "Windows":
    DEFAULT_DIR = os.path.join(user_dir, "Documents", "GAMSPy")


<<<<<<< HEAD
class CmdSuite(unittest.TestCase):
    def test_install_license(self):
        tmp_license_path = os.path.join("tmp", "gamspy_license.txt")

        # Try to install a license with GAMS access code
        with self.assertRaises(subprocess.CalledProcessError):
            _ = subprocess.run(
                [
                    "gamspy",
                    "install",
                    "license",
                    os.environ["GAMS_ACCESS_CODE"],
                ],
                check=True,
            )

        # Try to install a GAMS license
        with open(tmp_license_path, "w") as file:
            file.write(os.environ["GAMS_ACADEMIC_LICENSE"])

        with self.assertRaises(subprocess.CalledProcessError):
            _ = subprocess.run(
                [
                    "gamspy",
                    "install",
                    "license",
                    tmp_license_path,
                ],
                check=True,
                capture_output=True,
            )

        m = Container()
        self.assertFalse(m._network_license)
=======
@pytest.fixture
def teardown():
    os.makedirs("tmp", exist_ok=True)
    yield
    _ = subprocess.run(
        ["gamspy", "install", "license", os.environ["LOCAL_LICENSE"]],
        check=True,
    )

    _ = subprocess.run(
        ["gamspy", "uninstall", "solver", "--uninstall-all-solvers"],
        capture_output=True,
        text=True,
    )

    _ = subprocess.run(
        ["gamspy", "install", "solver", "scip", "mpsge"],
        capture_output=True,
        text=True,
    )
>>>>>>> c1b23c43


def test_install_license(teardown):
    m = Container()
    assert m._network_license is False

    # Test network license
    _ = subprocess.run(
        [
            "gamspy",
            "install",
            "license",
            os.environ["NETWORK_LICENSE"],
        ],
        check=True,
    )

    gamspy_license_path = os.path.join(DEFAULT_DIR, "gamspy_license.txt")

    assert os.path.exists(gamspy_license_path)

    m = Container()
    assert m._network_license

<<<<<<< HEAD
        # Test installing a license from a file path.
        shutil.copy(gamspy_license_path, tmp_license_path)
=======
    _ = Set(m, "i", records=["bla"])
    m.close()
>>>>>>> c1b23c43

    # Test invalid access code / license
    with pytest.raises(subprocess.CalledProcessError):
        _ = subprocess.run(
            ["gamspy", "install", "license", "blabla"],
            check=True,
            stderr=subprocess.DEVNULL,
            stdout=subprocess.DEVNULL,
        )

    # Test installing a license from a file path.
    tmp_license_path = os.path.join("tmp", "gamspy_license.txt")
    shutil.copy(gamspy_license_path, tmp_license_path)

    _ = subprocess.run(
        [
            "gamspy",
            "install",
            "license",
            tmp_license_path,
        ],
        check=True,
    )

    assert os.path.exists(gamspy_license_path)


def test_install_solver(teardown):
    with pytest.raises(subprocess.CalledProcessError):
        _ = subprocess.run(
            ["gamspy", "install", "solver", "bla"],
            check=True,
            stderr=subprocess.DEVNULL,
            stdout=subprocess.DEVNULL,
        )

    process = subprocess.run(
        ["gamspy", "install", "solver", "minos", "mosek"],
        capture_output=True,
        text=True,
    )
    print(process.stdout, process.stderr)
    assert process.returncode == 0

    with pytest.raises(subprocess.CalledProcessError):
        _ = subprocess.run(
            ["gamspy", "uninstall", "solver", "bla"],
            check=True,
            stderr=subprocess.DEVNULL,
            stdout=subprocess.DEVNULL,
        )

    process = subprocess.run(
        ["gamspy", "install", "solver", "--install-all-solvers"],
        capture_output=True,
        text=True,
    )
    print(process.stdout, process.stderr)
    assert process.returncode == 0

    process = subprocess.run(
        ["gamspy", "uninstall", "solver", "minos", "mosek"],
        capture_output=True,
        text=True,
    )
    print(process.stdout, process.stderr)
    assert process.returncode == 0

    process = subprocess.run(
        ["gamspy", "uninstall", "solver", "--uninstall-all-solvers"],
        capture_output=True,
        text=True,
    )
    print(process.stdout, process.stderr)
    assert process.returncode == 0

    process = subprocess.run(
        ["gamspy", "install", "solver", "mpsge", "scip"],
        stderr=subprocess.DEVNULL,
        stdout=subprocess.DEVNULL,
    )
    assert process.returncode == 0


def test_list_solvers():
    process = subprocess.run(
        ["gamspy", "list", "solvers"],
        stderr=subprocess.DEVNULL,
        stdout=subprocess.DEVNULL,
    )

    assert process.returncode == 0

    process = subprocess.run(
        ["gamspy", "list", "solvers", "-a"],
        stderr=subprocess.DEVNULL,
        stdout=subprocess.DEVNULL,
    )

    assert process.returncode == 0


def test_show_license():
    process = subprocess.run(
        ["gamspy", "show", "license"],
        stderr=subprocess.DEVNULL,
        stdout=subprocess.PIPE,
        text=True,
    )

    assert process.returncode == 0
    assert isinstance(process.stdout, str)


def test_show_base():
    process = subprocess.run(
        ["gamspy", "show", "base"],
        stderr=subprocess.DEVNULL,
        stdout=subprocess.PIPE,
        text=True,
    )

    import gamspy_base

    assert process.returncode == 0
    assert gamspy_base.directory == process.stdout.strip()


def test_probe():
    node_info_path = os.path.join("tmp", "info.json")
    process = subprocess.run(
        ["gamspy", "probe", "-j", node_info_path],
        capture_output=True,
        text=True,
    )

    assert process.returncode == 0

    process = subprocess.run(
        [
            "gamspy",
            "retrieve",
            "license",
            os.environ["LOCAL_LICENSE"],
            "-i",
            node_info_path,
            "-o",
            node_info_path[:-5] + ".txt",
        ],
        capture_output=True,
        text=True,
    )

    print(process.stderr, process.stdout)
    assert process.returncode == 0<|MERGE_RESOLUTION|>--- conflicted
+++ resolved
@@ -27,42 +27,6 @@
     DEFAULT_DIR = os.path.join(user_dir, "Documents", "GAMSPy")
 
 
-<<<<<<< HEAD
-class CmdSuite(unittest.TestCase):
-    def test_install_license(self):
-        tmp_license_path = os.path.join("tmp", "gamspy_license.txt")
-
-        # Try to install a license with GAMS access code
-        with self.assertRaises(subprocess.CalledProcessError):
-            _ = subprocess.run(
-                [
-                    "gamspy",
-                    "install",
-                    "license",
-                    os.environ["GAMS_ACCESS_CODE"],
-                ],
-                check=True,
-            )
-
-        # Try to install a GAMS license
-        with open(tmp_license_path, "w") as file:
-            file.write(os.environ["GAMS_ACADEMIC_LICENSE"])
-
-        with self.assertRaises(subprocess.CalledProcessError):
-            _ = subprocess.run(
-                [
-                    "gamspy",
-                    "install",
-                    "license",
-                    tmp_license_path,
-                ],
-                check=True,
-                capture_output=True,
-            )
-
-        m = Container()
-        self.assertFalse(m._network_license)
-=======
 @pytest.fixture
 def teardown():
     os.makedirs("tmp", exist_ok=True)
@@ -83,10 +47,39 @@
         capture_output=True,
         text=True,
     )
->>>>>>> c1b23c43
 
 
 def test_install_license(teardown):
+    tmp_license_path = os.path.join("tmp", "gamspy_license.txt")
+
+    # Try to install a license with GAMS access code
+    with pytest.raises(subprocess.CalledProcessError):
+        _ = subprocess.run(
+            [
+                "gamspy",
+                "install",
+                "license",
+                os.environ["GAMS_ACCESS_CODE"],
+            ],
+            check=True,
+        )
+
+    # Try to install a GAMS license
+    with open(tmp_license_path, "w") as file:
+        file.write(os.environ["GAMS_ACADEMIC_LICENSE"])
+
+    with pytest.raises(subprocess.CalledProcessError):
+        _ = subprocess.run(
+            [
+                "gamspy",
+                "install",
+                "license",
+                tmp_license_path,
+            ],
+            check=True,
+            capture_output=True,
+        )
+
     m = Container()
     assert m._network_license is False
 
@@ -108,13 +101,8 @@
     m = Container()
     assert m._network_license
 
-<<<<<<< HEAD
-        # Test installing a license from a file path.
-        shutil.copy(gamspy_license_path, tmp_license_path)
-=======
     _ = Set(m, "i", records=["bla"])
     m.close()
->>>>>>> c1b23c43
 
     # Test invalid access code / license
     with pytest.raises(subprocess.CalledProcessError):
@@ -126,7 +114,6 @@
         )
 
     # Test installing a license from a file path.
-    tmp_license_path = os.path.join("tmp", "gamspy_license.txt")
     shutil.copy(gamspy_license_path, tmp_license_path)
 
     _ = subprocess.run(
