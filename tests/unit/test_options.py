from __future__ import annotations

import os
import shutil
import sys
import time

import pytest
from pydantic import ValidationError

import gamspy.exceptions as exceptions
import gamspy.math as math
from gamspy import (
    Alias,
    Container,
    Equation,
    Model,
    Options,
    Parameter,
    Problem,
    Sense,
    Set,
    Sum,
    Variable,
    VariableType,
)
from gamspy.exceptions import GamspyException

pytestmark = pytest.mark.unit


@pytest.fixture
def data():
    # Arrange
    os.makedirs("tmp", exist_ok=True)
    m = Container()
    canning_plants = ["seattle", "san-diego"]
    markets = ["new-york", "chicago", "topeka"]
    distances = [
        ["seattle", "new-york", 2.5],
        ["seattle", "chicago", 1.7],
        ["seattle", "topeka", 1.8],
        ["san-diego", "new-york", 2.5],
        ["san-diego", "chicago", 1.8],
        ["san-diego", "topeka", 1.4],
    ]
    capacities = [["seattle", 350], ["san-diego", 600]]
    demands = [["new-york", 325], ["chicago", 300], ["topeka", 275]]

    # Act and assert
    yield m, canning_plants, markets, capacities, demands, distances

    # Cleanup
    shutil.rmtree("tmp")
    m.close()
    savepoint_path = os.path.join(os.getcwd(), "transport_p.gdx")
    if os.path.exists(savepoint_path):
        os.remove(savepoint_path)


def test_options(data):
    with pytest.raises(exceptions.ValidationError):
        options = Options(generate_name_dict=True)
        _ = Container(options=options)

    with pytest.raises(exceptions.ValidationError):
        options = Options(loadpoint="bla.gdx")
        _ = Container(options=options)

    with pytest.raises(ValidationError):
        _ = Options(unknown_option=5)

    with pytest.raises(ValidationError):
        _ = Options(hold_fixed_variables=5)

    options = Options(hold_fixed_variables=True)
    assert options.hold_fixed_variables == 1

    with pytest.raises(ValidationError):
        _ = Options(report_solution=5)

    options = Options(report_solution=1)
    assert options.report_solution == 1

    with pytest.raises(ValidationError):
        _ = Options(merge_strategy=5)

    options = Options(merge_strategy="replace")
    assert options.merge_strategy == "replace"

    with pytest.raises(ValidationError):
        _ = Options(step_summary=5)

    options = Options(step_summary=True)
    assert options.step_summary is True

    with pytest.raises(ValidationError):
        _ = Options(suppress_compiler_listing=5)

    options = Options(suppress_compiler_listing=True)
    assert options.suppress_compiler_listing is True

    with pytest.raises(ValidationError):
        _ = Options(report_solver_status=5)

    options = Options(report_solver_status=True)
    assert options.report_solver_status is True

    with pytest.raises(ValidationError):
        _ = Options(report_underflow=5)

    options = Options(report_underflow=True)
    assert options.report_underflow is True

    options = Options(solve_link_type="disk")
    assert options._get_gams_compatible_options()["solvelink"] == 2

    options_path = os.path.join("tmp", "options.pf")
    options.export(options_path)
    with open(options_path) as file:
        content = file.read()

    assert (
        content
        == 'limcol = "0"\nlimrow = "0"\nsolprint = "0"\nsolvelink = "2"\npreviouswork = "1"\ntraceopt = "3"\nlogoption = "0"'
    )


def test_seed(data):
    m, *_ = data
    m = Container(
        options=Options(seed=1),
    )
    p1 = Parameter(m, "p1")
    p1[...] = math.normal(0, 1)
    assert p1.records.value.item() == 0.45286287828275534

    p2 = Parameter(m, "p2")
    p2[...] = math.normal(0, 1)
    assert p2.records.value.item() == -0.4841775276628964

    # change seed
    m = Container(
        options=Options(seed=5),
    )
    p1 = Parameter(m, "p1")
    p1[...] = math.normal(0, 1)
    assert p1.records.value.item() == 0.14657004110784333

    p2 = Parameter(m, "p2")
    p2[...] = math.normal(0, 1)
    assert p2.records.value.item() == 0.11165956511164217


def test_global_options(data):
    m, canning_plants, markets, capacities, demands, distances = data
    options = Options(lp="conopt")
    m = Container(
        debugging_level="keep",
        options=options,
    )

    i = Set(m, name="i", records=canning_plants)
    j = Set(m, name="j", records=markets)

    a = Parameter(m, name="a", domain=[i], records=capacities)
    b = Parameter(m, name="b", domain=[j], records=demands)
    d = Parameter(m, name="d", domain=[i, j], records=distances)
    c = Parameter(m, name="c", domain=[i, j])
    c[i, j] = 90 * d[i, j] / 1000

    x = Variable(m, name="x", domain=[i, j], type="Positive")

    supply = Equation(m, name="supply", domain=[i])
    demand = Equation(m, name="demand", domain=[j])

    supply[i] = Sum(j, x[i, j]) <= a[i]
    demand[j] = Sum(i, x[i, j]) >= b[j]

    transport = Model(
        m,
        name="transport",
        equations=m.getEquations(),
        problem="LP",
        sense=Sense.MIN,
        objective=Sum((i, j), c[i, j] * x[i, j]),
    )
    transport.solve()

    with open(
        os.path.join(m.working_directory, m.gamsJobName() + ".pf")
    ) as file:
        assert 'lp = "conopt"' in file.read()


def test_gamspy_to_gams_options(data):
    m, canning_plants, markets, capacities, _, distances = data
    options = Options(
        allow_suffix_in_equation=False,
        allow_suffix_in_limited_variables=False,
        merge_strategy="replace",
    )
    gams_options = options._get_gams_compatible_options(output=None)
    assert gams_options["suffixalgebravars"] == "off"
    assert gams_options["suffixdlvars"] == "off"
    assert gams_options["solveopt"] == 0


def test_log_option(data):
    m, canning_plants, markets, capacities, demands, distances = data
    i = Set(m, name="i", records=canning_plants)
    j = Set(m, name="j", records=markets)

    a = Parameter(m, name="a", domain=[i], records=capacities)
    b = Parameter(m, name="b", domain=[j], records=demands)
    d = Parameter(m, name="d", domain=[i, j], records=distances)
    c = Parameter(m, name="c", domain=[i, j])
    c[i, j] = 90 * d[i, j] / 1000

    x = Variable(m, name="x", domain=[i, j], type="Positive")

    supply = Equation(m, name="supply", domain=[i])
    demand = Equation(m, name="demand", domain=[j])

    supply[i] = Sum(j, x[i, j]) <= a[i]
    demand[j] = Sum(i, x[i, j]) >= b[j]

    transport = Model(
        m,
        name="transport",
        equations=m.getEquations(),
        problem="LP",
        sense=Sense.MIN,
        objective=Sum((i, j), c[i, j] * x[i, j]),
    )

    transport.solve()  # logoption=0
    transport.solve(output=sys.stdout)  # logoption = 3

    logfile_name = os.path.join(os.getcwd(), "tmp", "log.txt")
    transport.solve(
        output=sys.stdout,
        options=Options(log_file=logfile_name),
    )  # logoption = 4

    # test logfile
    transport.solve(options=Options(log_file=logfile_name))  # logoption = 2
    assert os.path.exists(logfile_name)

    # test listing file
    listing_file_name = os.path.join(os.getcwd(), "tmp", "listing.lst")
    transport.solve(options=Options(listing_file=listing_file_name))
    assert os.path.exists(listing_file_name)

    listing_file_name = os.path.join("tmp", "listing2.lst")
    transport.solve(options=Options(listing_file=listing_file_name))
    assert os.path.exists(listing_file_name)


def test_from_file(data):
    option_file = os.path.join("tmp", "option_file")
    with open(option_file, "w") as file:
        file.write("lp = conopt\n\n")

    options = Options.fromFile(option_file)
    assert options.lp == "conopt"

    with pytest.raises(exceptions.ValidationError):
        _ = Options.fromFile("unknown_path")


def test_profile(data):
    m, canning_plants, markets, capacities, demands, distances = data
    # Set
    i = Set(
        m,
        name="i",
        records=canning_plants,
        description="canning plants",
    )
    j = Set(
        m,
        name="j",
        records=markets,
        description="markets",
    )

    # Data
    a = Parameter(
        m,
        name="a",
        domain=i,
        records=capacities,
        description="capacity of plant i in cases",
    )
    b = Parameter(
        m,
        name="b",
        domain=j,
        records=demands,
        description="demand at market j in cases",
    )
    d = Parameter(
        m,
        name="d",
        domain=[i, j],
        records=distances,
        description="distance in thousands of miles",
    )
    c = Parameter(
        m,
        name="c",
        domain=[i, j],
        description="transport cost in thousands of dollars per case",
    )
    c[i, j] = 90 * d[i, j] / 1000

    # Variable
    x = Variable(
        m,
        name="x",
        domain=[i, j],
        type="Positive",
        description="shipment quantities in cases",
    )

    # Equation
    supply = Equation(
        m,
        name="supply",
        domain=i,
        description="observe supply limit at plant i",
    )
    demand = Equation(
        m,
        name="demand",
        domain=j,
        description="satisfy demand at market j",
    )

    supply[i] = Sum(j, x[i, j]) <= a[i]
    demand[j] = Sum(i, x[i, j]) >= b[j]

    transport = Model(
        m,
        name="transport",
        equations=m.getEquations(),
        problem="LP",
        sense=Sense.MIN,
        objective=Sum((i, j), c[i, j] * x[i, j]),
    )

    profile_path = os.path.join("tmp", "bla.profile")
    transport.solve(
        output=sys.stdout,
        options=Options(
            profile=1,
            profile_file=profile_path,
            monitor_process_tree_memory=True,
        ),
    )
    assert os.path.exists(profile_path)

    # solprint should be 0 by default
    with open(m.gamsJobName() + ".lst") as file:
        assert "---- EQU supply" not in file.read()


def test_solprint(data):
    m, canning_plants, markets, capacities, demands, distances = data
    m = Container(options=Options(report_solution=1))

    # Set
    i = Set(
        m,
        name="i",
        records=canning_plants,
        description="canning plants",
    )
    j = Set(
        m,
        name="j",
        records=markets,
        description="markets",
    )

    # Data
    a = Parameter(
        m,
        name="a",
        domain=i,
        records=capacities,
        description="capacity of plant i in cases",
    )
    b = Parameter(
        m,
        name="b",
        domain=j,
        records=demands,
        description="demand at market j in cases",
    )
    d = Parameter(
        m,
        name="d",
        domain=[i, j],
        records=distances,
        description="distance in thousands of miles",
    )
    c = Parameter(
        m,
        name="c",
        domain=[i, j],
        description="transport cost in thousands of dollars per case",
    )
    c[i, j] = 90 * d[i, j] / 1000

    # Variable
    x = Variable(
        m,
        name="x",
        domain=[i, j],
        type="Positive",
        description="shipment quantities in cases",
    )

    # Equation
    supply = Equation(
        m,
        name="supply",
        domain=i,
        description="observe supply limit at plant i",
    )
    demand = Equation(
        m,
        name="demand",
        domain=j,
        description="satisfy demand at market j",
    )

    supply[i] = Sum(j, x[i, j]) <= a[i]
    demand[j] = Sum(i, x[i, j]) >= b[j]

    transport = Model(
        m,
        name="transport",
        equations=m.getEquations(),
        problem="LP",
        sense=Sense.MIN,
        objective=Sum((i, j), c[i, j] * x[i, j]),
    )

    transport.solve()

    # solprint is 1
    with open(m.gamsJobName() + ".lst") as file:
        assert "---- EQU supply" in file.read()


def test_exception_on_solve_with_listing_file(data):
    m, *_ = data
    x = Variable(m, name="x")

    transport = Model(
        m,
        name="transport",
        problem="LP",
        sense=Sense.MIN,
        objective=x / 0,
    )

    with pytest.raises(GamspyException):
        transport.solve(
            options=Options(
                listing_file=os.path.join("tmp", "bla.lst"),
            ),
        )


def test_model_attribute_options(data):
    m, canning_plants, markets, capacities, demands, distances = data
    m = Container(debugging_level="keep")

    # Set
    i = Set(
        m,
        name="i",
        records=canning_plants,
        description="canning plants",
    )
    j = Set(
        m,
        name="j",
        records=markets,
        description="markets",
    )

    # Data
    a = Parameter(
        m,
        name="a",
        domain=i,
        records=capacities,
        description="capacity of plant i in cases",
    )
    b = Parameter(
        m,
        name="b",
        domain=j,
        records=demands,
        description="demand at market j in cases",
    )
    d = Parameter(
        m,
        name="d",
        domain=[i, j],
        records=distances,
        description="distance in thousands of miles",
    )
    c = Parameter(
        m,
        name="c",
        domain=[i, j],
        description="transport cost in thousands of dollars per case",
    )
    c[i, j] = 90 * d[i, j] / 1000

    # Variable
    x = Variable(
        m,
        name="x",
        domain=[i, j],
        type="Positive",
        description="shipment quantities in cases",
    )

    # Equation
    supply = Equation(
        m,
        name="supply",
        domain=i,
        description="observe supply limit at plant i",
    )
    demand = Equation(
        m,
        name="demand",
        domain=j,
        description="satisfy demand at market j",
    )

    supply[i] = Sum(j, x[i, j]) <= a[i]
    demand[j] = Sum(i, x[i, j]) >= b[j]

    transport = Model(
        m,
        name="transport",
        equations=m.getEquations(),
        problem="LP",
        sense=Sense.MIN,
        objective=Sum((i, j), c[i, j] * x[i, j]),
    )
    transport.solve(options=Options(infeasibility_tolerance=1e-6))
    transport.solve(options=Options(infeasibility_tolerance=1e-6))
    assert "transport.tolInfRep = 1e-06;" in m.generateGamsString(
        show_raw=True
    )


def test_scaling(data):
    m, *_ = data
    m = Container()

    x1 = Variable(m, "x1", type="positive")
    x2 = Variable(m, "x2", type="positive")

    z = Variable(m, "z")
    eq = Equation(m, "eq")
    eq[...] = 200 * x1 + 0.5 * x2 == z

    x1.up[...] = 0.01
    x2.up[...] = 10
    x1.scale[...] = 0.01
    x2.scale[...] = 10

    eq.scale = 1e-6

    model = Model(m, "my_model", equations=[eq], sense="MIN", objective=z)
    listing_file_path = os.path.join("tmp", "scaling.lst")
    model.solve(
        options=Options(
            enable_scaling=True,
            equation_listing_limit=100,
            listing_file=listing_file_path,
        )
    )
    assert eq.records.scale.item() == 1e-6
    with open(listing_file_path) as file:
        assert "eq..  2000000*x1 + 5000000*x2 - 1000000*z =E= 0" in file.read()


def test_loadpoint(data):
    m, canning_plants, markets, capacities, demands, distances = data
    # Set
    i = Set(
        m,
        name="i",
        records=canning_plants,
        description="canning plants",
    )
    j = Set(
        m,
        name="j",
        records=markets,
        description="markets",
    )

    # Data
    a = Parameter(
        m,
        name="a",
        domain=i,
        records=capacities,
        description="capacity of plant i in cases",
    )
    b = Parameter(
        m,
        name="b",
        domain=j,
        records=demands,
        description="demand at market j in cases",
    )
    d = Parameter(
        m,
        name="d",
        domain=[i, j],
        records=distances,
        description="distance in thousands of miles",
    )
    c = Parameter(
        m,
        name="c",
        domain=[i, j],
        description="transport cost in thousands of dollars per case",
    )
    c[i, j] = 90 * d[i, j] / 1000

    # Variable
    x = Variable(
        m,
        name="x",
        domain=[i, j],
        type="Positive",
        description="shipment quantities in cases",
    )

    # Equation
    supply = Equation(
        m,
        name="supply",
        domain=i,
        description="observe supply limit at plant i",
    )
    demand = Equation(
        m,
        name="demand",
        domain=j,
        description="satisfy demand at market j",
    )

    supply[i] = Sum(j, x[i, j]) <= a[i]
    demand[j] = Sum(i, x[i, j]) >= b[j]

    transport = Model(
        m,
        name="transport",
        equations=m.getEquations(),
        problem="LP",
        sense=Sense.MIN,
        objective=Sum((i, j), c[i, j] * x[i, j]),
    )

    transport.solve(options=Options(savepoint=1))
    assert transport.num_iterations == 4

    transport.solve(options=Options(loadpoint="transport_p.gdx"))
    assert transport.num_iterations == 0


def test_solver_options_twice(data):
    m, canning_plants, markets, capacities, demands, distances = data
    i = Set(
        m,
        name="i",
        records=canning_plants,
        description="canning plants",
    )
    j = Set(
        m,
        name="j",
        records=markets,
        description="markets",
    )

    a = Parameter(
        m,
        name="a",
        domain=i,
        records=capacities,
        description="capacity of plant i in cases",
    )
    b = Parameter(
        m,
        name="b",
        domain=j,
        records=demands,
        description="demand at market j in cases",
    )
    d = Parameter(
        m,
        name="d",
        domain=[i, j],
        records=distances,
        description="distance in thousands of miles",
    )
    c = Parameter(
        m,
        name="c",
        domain=[i, j],
        description="transport cost in thousands of dollars per case",
    )
    c[i, j] = 90 * d[i, j] / 1000

    x = Variable(
        m,
        name="x",
        domain=[i, j],
        type="Positive",
        description="shipment quantities in cases",
    )

    # Equation
    supply = Equation(
        m,
        name="supply",
        domain=i,
        description="observe supply limit at plant i",
    )
    demand = Equation(
        m,
        name="demand",
        domain=j,
        description="satisfy demand at market j",
    )

    supply[i] = Sum(j, x[i, j]) <= a[i]
    demand[j] = Sum(i, x[i, j]) >= b[j]

    transport = Model(
        m,
        name="transport",
        equations=m.getEquations(),
        problem="LP",
        sense=Sense.MIN,
        objective=Sum((i, j), c[i, j] * x[i, j]),
    )

    log_file_path = os.path.join("tmp", "log.log")
    transport.solve(
        solver="cplex",
        solver_options={"lpmethod": 4},
        options=Options(log_file=log_file_path),
    )
    with open(log_file_path) as file:
        assert "OptFile 1" in file.read()

    transport.solve(options=Options(log_file=log_file_path))
    with open(log_file_path) as file:
        assert "OptFile 1" not in file.read()


def test_debug_options():
    m = Container()
    save_path = os.path.join(m.working_directory, "save.g00")
    m._options._set_debug_options({"save": save_path})
    _ = Set(m, records=["i1", "i2"])
    assert os.path.exists(save_path)
    os.remove(save_path)
    m.close()


<<<<<<< HEAD
def test_solver_options_highs(data):
    m, canning_plants, markets, capacities, demands, distances = data
    i = Set(
        m,
        name="i",
        records=canning_plants,
        description="canning plants",
    )
    j = Set(
        m,
        name="j",
        records=markets,
        description="markets",
    )

    a = Parameter(
        m,
        name="a",
        domain=i,
        records=capacities,
        description="capacity of plant i in cases",
    )
    b = Parameter(
        m,
        name="b",
        domain=j,
        records=demands,
        description="demand at market j in cases",
    )
    d = Parameter(
        m,
        name="d",
        domain=[i, j],
        records=distances,
        description="distance in thousands of miles",
    )
    c = Parameter(
        m,
        name="c",
        domain=[i, j],
        description="transport cost in thousands of dollars per case",
    )
    c[i, j] = 90 * d[i, j] / 1000

    x = Variable(
        m,
        name="x",
        domain=[i, j],
        type="Positive",
        description="shipment quantities in cases",
    )

    # Equation
    supply = Equation(
        m,
        name="supply",
        domain=i,
        description="observe supply limit at plant i",
    )
    demand = Equation(
        m,
        name="demand",
        domain=j,
        description="satisfy demand at market j",
    )

    supply[i] = Sum(j, x[i, j]) <= a[i]
    demand[j] = Sum(i, x[i, j]) >= b[j]

    transport = Model(
        m,
        name="transport",
        equations=m.getEquations(),
        problem="LP",
        sense=Sense.MIN,
        objective=Sum((i, j), c[i, j] * x[i, j]),
    )

    log_path = os.path.join("tmp", "log.log")
    with open(log_path, "w") as file:
        transport.solve(
            output=file, solver="highs", solver_options={"random_seed": 999}
        )

    with open(log_path) as file:
        assert "random_seed" in file.read()
=======
def test_bypass_solver():
    m = Container()

    f = Set(
        m,
        name="f",
        description="faces on a dice",
        records=[f"face{idx}" for idx in range(1, 20)],
    )
    dice = Set(
        m,
        name="dice",
        description="number of dice",
        records=[f"dice{idx}" for idx in range(1, 20)],
    )

    flo = Parameter(m, name="flo", description="lowest face value", records=1)
    fup = Parameter(
        m, "fup", description="highest face value", records=len(dice) * len(f)
    )

    fp = Alias(m, name="fp", alias_with=f)

    wnx = Variable(m, name="wnx", description="number of wins")
    fval = Variable(
        m,
        name="fval",
        domain=[dice, f],
        description="face value on dice - may be fractional",
    )
    comp = Variable(
        m,
        name="comp",
        domain=[dice, f, fp],
        description="one implies f beats fp",
        type=VariableType.BINARY,
    )

    fval.lo[dice, f] = flo
    fval.up[dice, f] = fup
    fval.fx["dice1", "face1"] = flo

    eq1 = Equation(m, "eq1", domain=dice, description="count the wins")
    eq3 = Equation(
        m,
        "eq3",
        domain=[dice, f, fp],
        description="definition of non-transitive relation",
    )
    eq4 = Equation(
        m,
        "eq4",
        domain=[dice, f],
        description="different face values for a single dice",
    )

    eq1[dice] = Sum((f, fp), comp[dice, f, fp]) == wnx
    eq3[dice, f, fp] = (
        fval[dice, f] + (fup - flo + 1) * (1 - comp[dice, f, fp])
        >= fval[dice.lead(1, type="circular"), fp] + 1
    )
    eq4[dice, f - 1] = fval[dice, f - 1] + 1 <= fval[dice, f]

    xdice = Model(
        m,
        "xdice",
        equations=m.getEquations(),
        problem=Problem.MIP,
        sense=Sense.MAX,
        objective=wnx,
    )

    start = time.time()
    xdice.solve(options=Options(bypass_solver=True))
    end = time.time()

    # It should not take more than 5 seconds since we don't pass it to the solver
    # If we pass it to the solver, it should take hours maybe days.
    assert end - start < 5

    m.close()
>>>>>>> f80f7137
<|MERGE_RESOLUTION|>--- conflicted
+++ resolved
@@ -787,7 +787,6 @@
     m.close()
 
 
-<<<<<<< HEAD
 def test_solver_options_highs(data):
     m, canning_plants, markets, capacities, demands, distances = data
     i = Set(
@@ -874,7 +873,8 @@
 
     with open(log_path) as file:
         assert "random_seed" in file.read()
-=======
+
+
 def test_bypass_solver():
     m = Container()
 
@@ -955,5 +955,4 @@
     # If we pass it to the solver, it should take hours maybe days.
     assert end - start < 5
 
-    m.close()
->>>>>>> f80f7137
+    m.close()