--- conflicted
+++ resolved
@@ -475,7 +475,6 @@
         a.stage = 5
         self.assertEqual(a._assignment.getDeclaration(), "a.stage = 5;")
 
-<<<<<<< HEAD
     def test_implicit_equation(self):
         i = Set(self.m, "i", records=[f"i{i}" for i in range(10)])
         x = Variable(self.m, "x", domain=[i])
@@ -547,8 +546,6 @@
 
         self.assertFalse(a._is_dirty)
 
-=======
->>>>>>> de4c3f75
     def test_mcp_equation(self):
         c = Parameter(self.m, name="c", domain=[], records=0.5)
         x = Variable(
