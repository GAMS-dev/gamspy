--- conflicted
+++ resolved
@@ -761,7 +761,8 @@
     m = Container(load_from=save_path)
     assert "i" in m.data
     assert m["i"].toList() == ["i1", "i2"]
-<<<<<<< HEAD
+    _ = Set(m, "j", records=range(6))
+    assert list(m.data.keys()) == ["i", "j"]
     m.close()
 
 
@@ -848,9 +849,4 @@
     # Test solve
     c2[i2, j2] = 90 * d2[i2, j2] / 100
     transport2.solve()
-    assert transport.objective_value != transport2.objective_value
-=======
-    _ = Set(m, "j", records=range(6))
-    assert list(m.data.keys()) == ["i", "j"]
-    m.close()
->>>>>>> 24837b99
+    assert transport.objective_value != transport2.objective_value