--- conflicted
+++ resolved
@@ -971,7 +971,6 @@
 
 
 @pytest.mark.unit
-<<<<<<< HEAD
 def test_set_records():
     import gamspy as gp
 
@@ -985,7 +984,8 @@
     assert j.toList() == ["0", "1", "2"]
     assert k.toList() == ["0", "1", "2"]
     assert a.toValue() == 3.0
-=======
+
+
 def test_auto_python_name_retrieval():
     import gamspy as gp
 
@@ -1191,5 +1191,4 @@
 
     # Should throw license error since we are using the demo license.
     with pytest.raises(GamspyException):
-        xdice.solve()
->>>>>>> fdd7cfee
+        xdice.solve()