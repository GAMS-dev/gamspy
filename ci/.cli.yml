--- conflicted
+++ resolved
@@ -51,15 +51,8 @@
       if [ ! -f "${TMPDIR}uv" ]; then
         curl -LsSf https://astral.sh/uv/install.sh | UV_INSTALL_DIR=${TMPDIR} INSTALLER_NO_MODIFY_PATH=1 sh
       fi
-<<<<<<< HEAD
-<<<<<<< HEAD
     - ${TMPDIR}uv venv "${TMPDIR}gamspy-env-cli-3.14${CI_COMMIT_SHORT_SHA}" --python 3.14 && ${TMPDIR}uv build
-=======
     - UV_PYTHON_BIN_DIR=${TMPDIR} ${TMPDIR}uv venv "${TMPDIR}gamspy-env-cli-3.14${CI_COMMIT_SHORT_SHA}" --python 3.14 && ${TMPDIR}uv build
->>>>>>> master
-=======
-    - UV_PYTHON_BIN_DIR=${TMPDIR} ${TMPDIR}uv venv "${TMPDIR}gamspy-env-cli-3.14${CI_COMMIT_SHORT_SHA}" --python 3.14 && ${TMPDIR}uv build
->>>>>>> 3380f0b3
     - source "${TMPDIR}gamspy-env-cli-3.14${CI_COMMIT_SHORT_SHA}"/bin/activate
     - ${TMPDIR}uv pip install .[dev,test] pip --force-reinstall
     - python -m pytest -x -v -s -m 'cli' tests
